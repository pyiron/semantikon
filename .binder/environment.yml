channels:
- conda-forge
dependencies:
- coveralls
- coverage
- numpy =2.2.3
- pint =0.24.4
- rdflib =7.1.4
- owlrl =7.1.3
- networkx =3.4.2
- pyshacl =0.30.1
- graphviz =12.2.1
<<<<<<< HEAD
- python >=3.10,<3.14
- python-graphviz =0.20.3
- setuptools =80.9.0
=======
- python-graphviz =0.21
>>>>>>> adafcd56
- typeguard=4.4.3<|MERGE_RESOLUTION|>--- conflicted
+++ resolved
@@ -10,11 +10,7 @@
 - networkx =3.4.2
 - pyshacl =0.30.1
 - graphviz =12.2.1
-<<<<<<< HEAD
 - python >=3.10,<3.14
-- python-graphviz =0.20.3
+- python-graphviz =0.21
 - setuptools =80.9.0
-=======
-- python-graphviz =0.21
->>>>>>> adafcd56
 - typeguard=4.4.3