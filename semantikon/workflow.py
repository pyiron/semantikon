--- conflicted
+++ resolved
@@ -84,44 +84,11 @@
     return f"{func.__name__}_{sha256(inspect.getsource(func).encode()).hexdigest()}"
 
 
-<<<<<<< HEAD
-def _check_node(node):
-    if isinstance(node.value, (ast.BinOp, ast.Call, ast.Attribute, ast.Subscript)):
-        warnings.warn(
-            "Return statement contains an operation or function call, replaced"
-            " by `output`",
-            SyntaxWarning,
-        )
-        return ["output"]
-    elif isinstance(node.value, ast.Tuple):  # If returning multiple values
-        for elt in node.value.elts:
-            if not isinstance(elt, ast.Name):
-                raise ValueError(f"Invalid return value: {ast.dump(elt)}")
-        return [elt.id for elt in node.value.elts if isinstance(elt, ast.Name)]
-
-    elif isinstance(node.value, ast.Name):  # If returning a single variable
-        return [node.value.id]
-
-    else:
-        raise ValueError(f"Invalid return value: {ast.dump(node.value)}")
-
-
-def get_return_variables(func):
-    source = ast.parse(inspect.getsource(func))
-    for node in ast.walk(source):
-        if not isinstance(node, ast.Return):
-            continue
-        return _check_node(node)
-    return []
-
-
 class InjectedLoop:
     def __init__(self, semantikon_workflow):
         self._semantikon_workflow = semantikon_workflow
 
 
-=======
->>>>>>> ecca5343
 class FunctionDictFlowAnalyzer:
     def __init__(self, ast_dict, scope, input_vars=None):
         if input_vars is None:
@@ -151,7 +118,8 @@
     def _visit_node(self, node):
         if node["_type"] == "Assign":
             self._handle_assign(node)
-<<<<<<< HEAD
+        elif node["_type"] == "Expr":
+            self._handle_expr(node)
         elif node["_type"] == "While":
             self._handle_while(node)
         elif node["_type"] == "For":
@@ -191,10 +159,6 @@
     def _handle_for(self, node):
         if node["iter"]["_type"] != "Call":
             raise NotImplementedError("Only function calls allowed in while test")
-=======
-        elif node["_type"] == "Expr":
-            self._handle_expr(node)
->>>>>>> ecca5343
 
     def _handle_expr(self, node):
         value = node["value"]
@@ -212,27 +176,18 @@
         if func_node["_type"] != "Name":
             raise NotImplementedError("Only simple functions allowed")
 
-<<<<<<< HEAD
         if func_name is None:
             func_name = func_node["id"]
         if unique_func_name is None:
             unique_func_name = self._get_unique_func_name(func_name)
-=======
-        func_name = func_node["id"]
-        unique_func_name = self._get_unique_func_name(func_name)
->>>>>>> ecca5343
 
         if func_name not in self.scope:
             raise ValueError(f"Function {func_name} not found in scope")
 
-<<<<<<< HEAD
         self.function_defs[unique_func_name] = {
             "function": self.scope[func_name],
             "type": f_type,
         }
-=======
-        self.function_defs[unique_func_name] = self.scope[func_name]
->>>>>>> ecca5343
 
         # Parse inputs (positional + keyword)
         for i, arg in enumerate(value.get("args", [])):
@@ -240,14 +195,11 @@
         for kw in value.get("keywords", []):
             self._add_input_edge(kw["value"], unique_func_name, input_name=kw["arg"])
         return unique_func_name
-<<<<<<< HEAD
-=======
 
     def _handle_assign(self, node):
         unique_func_name = self._handle_expr(node)
         # Parse outputs
         self._parse_outputs(node["targets"], unique_func_name)
->>>>>>> ecca5343
 
     def _parse_outputs(self, targets, unique_func_name):
         if len(targets) == 1 and targets[0]["_type"] == "Tuple":
@@ -350,19 +302,11 @@
             result[node] = data_dict
             result[node]["label"] = node
         else:
-<<<<<<< HEAD
             result[node] = _to_node_dict_entry(
                 func,
                 parse_input_args(func),
-                _get_node_outputs(func, output_counts.get(node, 1)),
+                _get_node_outputs(func, output_counts.get(node, 0)),
             )
-=======
-            result[node] = {
-                "function": func,
-                "inputs": parse_input_args(func),
-                "outputs": _get_node_outputs(func, output_counts.get(node, 0)),
-            }
->>>>>>> ecca5343
         if hasattr(func, "_semantikon_metadata"):
             result[node].update(func._semantikon_metadata)
     return result
@@ -397,8 +341,7 @@
     return sorted(graph.edges.data(), key=lambda edge: node_order[edge[0]])
 
 
-<<<<<<< HEAD
-def _get_data_edges(graph, functions, output_labels):
+def _get_data_edges(graph, functions, output_labels, nodes):
     input_dict = {}
     for name, func in functions.items():
         f = func["function"]
@@ -406,31 +349,18 @@
             input_dict[name] = list(f._semantikon_workflow["inputs"].keys())
         else:
             input_dict[name] = list(parse_input_args(f).keys())
-=======
-def _get_data_edges(graph, functions, func, nodes):
-    input_dict = {
-        name: list(parse_input_args(ff).keys()) for name, ff in functions.items()
-    }
-    output_labels = list(_get_workflow_outputs(func).keys())
->>>>>>> ecca5343
     data_edges = []
     output_dict = {}
     output_candidate = {}
     for edge in _get_sorted_edges(graph):
         if edge[2]["type"] == "output":
-<<<<<<< HEAD
             if hasattr(functions[edge[0]]["function"], "_semantikon_workflow"):
                 keys = list(
                     functions[edge[0]]["function"]
                     ._semantikon_workflow["outputs"]
                     .keys()
                 )
-                output_index = 0
-=======
-            if hasattr(functions[edge[0]], "_semantikon_workflow"):
-                keys = list(functions[edge[0]]._semantikon_workflow["outputs"].keys())
                 output_key = keys[0]
->>>>>>> ecca5343
                 if "output_index" in edge[2]:
                     output_key = keys[edge[2]["output_index"]]
             elif "output_index" in edge[2]:
@@ -576,26 +506,15 @@
 def get_workflow_dict(func):
     graph, f_dict = analyze_function(func)
     output_counts = _get_output_counts(graph)
-<<<<<<< HEAD
     output_labels = list(_get_workflow_outputs(func).keys())
+    nodes = _get_nodes(f_dict, output_counts)
     return _to_workflow_dict_entry(
         inputs=parse_input_args(func),
         outputs=_get_workflow_outputs(func),
         nodes=_get_nodes(f_dict, output_counts),
-        data_edges=_get_data_edges(graph, f_dict, output_labels),
+        data_edges=_get_data_edges(graph, f_dict, output_labels, nodes),
         label=func.__name__,
     )
-=======
-    nodes = _get_nodes(f_dict, output_counts)
-    data = {
-        "inputs": parse_input_args(func),
-        "outputs": _get_workflow_outputs(func),
-        "nodes": nodes,
-        "data_edges": _get_data_edges(graph, f_dict, func, nodes),
-        "label": func.__name__,
-    }
-    return data
->>>>>>> ecca5343
 
 
 def _get_missing_edges(edges):
