import ast
import builtins
import copy
import inspect
import warnings
from collections import deque
from functools import cached_property
from hashlib import sha256

import networkx as nx
from networkx.algorithms.dag import topological_sort

from semantikon.converter import parse_input_args, parse_output_args


def ast_from_dict(d):
    """Recursively convert a dict to an ast.AST node"""
    if isinstance(d, dict):
        node_type = getattr(ast, d["_type"])
        fields = {k: ast_from_dict(v) for k, v in d.items() if k != "_type"}
        return node_type(**fields)
    elif isinstance(d, list):
        return [ast_from_dict(x) for x in d]
    else:
        return d


def _extract_variables_from_ast_body(body: dict) -> tuple[set, set]:
    """
    Extracts assigned and used variables from the AST body.

    Args:
        body (dict): The body of the AST function.

    Returns:
        tuple: A tuple containing two sets:
            - assigned_vars: Set of variable names assigned in the body.
            - used_vars: Set of variable names used in the body.
    """
    assigned_vars = set()
    used_vars = set()

    for node in body.get("body", []):
        if node["_type"] == "Assign":
            # Handle left-hand side (targets)
            for target in node["targets"]:
                if target["_type"] == "Name":
                    assigned_vars.add(target["id"])
                elif target["_type"] == "Tuple":
                    for elt in target["elts"]:
                        if elt["_type"] == "Name":
                            assigned_vars.add(elt["id"])

            # Handle right-hand side (value)
            if node["value"]["_type"] == "Call":
                for arg in node["value"]["args"]:
                    if arg["_type"] == "Name":
                        used_vars.add(arg["id"])

    if "test" in body:
        if body["test"]["_type"] == "Call":
            for arg in body["test"]["args"]:
                if arg["_type"] == "Name":
                    used_vars.add(arg["id"])
    return assigned_vars, used_vars


def _function_to_ast_dict(node):
    if isinstance(node, ast.AST):
        result = {"_type": type(node).__name__}
        for field, value in ast.iter_fields(node):
            result[field] = _function_to_ast_dict(value)
        return result
    elif isinstance(node, list):
        return [_function_to_ast_dict(item) for item in node]
    else:
        return node


def _hash_function(func):
    return f"{func.__name__}_{sha256(inspect.getsource(func).encode()).hexdigest()}"


def _check_node(node):
    if isinstance(node.value, (ast.BinOp, ast.Call, ast.Attribute, ast.Subscript)):
        warnings.warn(
            "Return statement contains an operation or function call, replaced"
            " by `output`",
            SyntaxWarning,
        )
        return ["output"]
    elif isinstance(node.value, ast.Tuple):  # If returning multiple values
        for elt in node.value.elts:
            if not isinstance(elt, ast.Name):
                raise ValueError(f"Invalid return value: {ast.dump(elt)}")
        return [elt.id for elt in node.value.elts if isinstance(elt, ast.Name)]

    elif isinstance(node.value, ast.Name):  # If returning a single variable
        return [node.value.id]

    else:
        raise ValueError(f"Invalid return value: {ast.dump(node.value)}")


def get_return_variables(func):
    source = ast.parse(inspect.getsource(func))
    for node in ast.walk(source):
        if not isinstance(node, ast.Return):
            continue
        return _check_node(node)
    return []


class InjectedLoop:
    def __init__(self, semantikon_workflow):
        self._semantikon_workflow = semantikon_workflow


class FunctionDictFlowAnalyzer:
    def __init__(self, ast_dict, scope, input_vars=None):
        if input_vars is None:
            input_vars = []
        self.graph = nx.DiGraph()
        self.scope = scope  # mapping from function names to objects
        self.function_defs = {}
        self._var_index = {input_var: 0 for input_var in input_vars}
        self.ast_dict = ast_dict
        self._call_counter = {}

    def analyze(self):
        for arg in self.ast_dict.get("args", {}).get("args", []):
            if arg["_type"] == "arg":
                self._var_index[arg["arg"]] = 0
        if "test" in self.ast_dict:
            self._parse_function_call(
                self.ast_dict["test"],
                func_name=self.ast_dict["test"]["func"]["id"],
                unique_func_name="test",
                f_type="While",
            )
        for node in self.ast_dict.get("body", []):
            self._visit_node(node)
        return self.graph, self.function_defs

    def _visit_node(self, node):
        if node["_type"] == "Assign":
            self._handle_assign(node)
        elif node["_type"] == "While":
            self._handle_while(node)
        elif node["_type"] == "For":
            self._handle_for(node)

    def _handle_while(self, node):
        if node["test"]["_type"] != "Call":
            raise NotImplementedError("Only function calls allowed in while test")
        func = self.scope[node["test"]["func"]["id"]]
        while_dict = {
            "test": _to_node_dict_entry(
                func, parse_input_args(func), {"output": parse_output_args(func)}
            )
        }
        output_vars, input_vars = _extract_variables_from_ast_body(node)
        graph, f_dict = FunctionDictFlowAnalyzer(
            node, self.scope, input_vars=input_vars
        ).analyze()
        output_counts = _get_output_counts(graph)
        nodes = _get_nodes(f_dict, output_counts)
        data_edges = _get_data_edges(graph, f_dict, output_vars)
        unique_func_name = self._get_unique_func_name("injected_while_loop")
        while_dict.update(
            _to_workflow_dict_entry(
                inputs={key: {} for key in input_vars},
                outputs={key: {} for key in output_vars},
                nodes=nodes,
                data_edges=data_edges,
                label=unique_func_name,
            )
        )
        self.function_defs[unique_func_name] = {
            "function": InjectedLoop(while_dict),
            "type": "Assign",
        }

    def _handle_for(self, node):
        if node["iter"]["_type"] != "Call":
            raise NotImplementedError("Only function calls allowed in while test")

    def _handle_assign(self, node):
        value = node["value"]
        unique_func_name = self._parse_function_call(value)
        # Parse outputs
        self._parse_outputs(node["targets"], unique_func_name)

    def _parse_function_call(
        self, value, func_name=None, unique_func_name=None, f_type="Assign"
    ):
        if value["_type"] != "Call":
            raise NotImplementedError("Only function calls allowed on RHS")

        func_node = value["func"]
        if func_node["_type"] != "Name":
            raise NotImplementedError("Only simple functions allowed")

        if func_name is None:
            func_name = func_node["id"]
        if unique_func_name is None:
            unique_func_name = self._get_unique_func_name(func_name)

        if func_name not in self.scope:
            raise ValueError(f"Function {func_name} not found in scope")

        self.function_defs[unique_func_name] = {
            "function": self.scope[func_name],
            "type": f_type,
        }

        # Parse inputs (positional + keyword)
        for i, arg in enumerate(value.get("args", [])):
            self._add_input_edge(arg, unique_func_name, input_index=i)
        for kw in value.get("keywords", []):
            self._add_input_edge(kw["value"], unique_func_name, input_name=kw["arg"])
        return unique_func_name

    def _parse_outputs(self, targets, unique_func_name):
        if len(targets) == 1 and targets[0]["_type"] == "Tuple":
            for idx, elt in enumerate(targets[0]["elts"]):
                self._add_output_edge(unique_func_name, elt, output_index=idx)
        else:
            for target in targets:
                self._add_output_edge(unique_func_name, target)

    def _add_output_edge(self, source, target, **kwargs):
        var_name = target["id"]
        self._var_index[var_name] = self._var_index.get(var_name, -1) + 1
        versioned = f"{var_name}_{self._var_index[var_name]}"
        self.graph.add_edge(source, versioned, type="output", **kwargs)

    def _add_input_edge(self, source, target, **kwargs):
        if source["_type"] != "Name":
            raise NotImplementedError(f"Only variable inputs supported, got: {source}")
        var_name = source["id"]
        if var_name not in self._var_index:
            raise ValueError(f"Variable {var_name} not found in scope")
        idx = self._var_index[var_name]
        versioned = f"{var_name}_{idx}"
        self.graph.add_edge(versioned, target, type="input", **kwargs)

    def _get_unique_func_name(self, base_name):
        i = self._call_counter.get(base_name, 0)
        self._call_counter[base_name] = i + 1
        return f"{base_name}_{i}"


def get_ast_dict(func: callable) -> dict:
    """Get the AST dictionary representation of a function."""
    source_code = inspect.getsource(func)
    tree = ast.parse(source_code)
    return _function_to_ast_dict(tree)


def analyze_function(func):
    """Extracts the variable flow graph from a function"""
    ast_dict = get_ast_dict(func)
    scope = inspect.getmodule(func).__dict__ | vars(builtins)
    analyzer = FunctionDictFlowAnalyzer(ast_dict["body"][0], scope)
    return analyzer.analyze()


def _get_workflow_outputs(func):
    var_output = get_return_variables(func)
    data_output = parse_output_args(func)
    if isinstance(data_output, dict):
        data_output = [data_output]
    return dict(zip(var_output, data_output))


def _get_node_outputs(func, counts):
    outputs = parse_output_args(func)
    if outputs == {} and counts > 1:
        outputs = counts * [{}]
    if isinstance(outputs, tuple):
        return {f"output_{ii}": v for ii, v in enumerate(outputs)}
    else:
        return {"output": outputs}


def _get_output_counts(graph: nx.DiGraph) -> dict:
    """
    Get the number of outputs for each node in the graph.

    Args:
        graph (nx.DiGraph): The directed graph representing the function.

    Returns:
        dict: A dictionary mapping node names to the number of outputs.
    """
    f_dict = {}
    for edge in graph.edges.data():
        if edge[2]["type"] != "output":
            continue
        f_name = "_".join(edge[0].split("_")[:-1])
        if f_dict.get(f_name, -1) < edge[2].get("output_index", 0) + 1:
            f_dict[f_name] = edge[2].get("output_index", 0) + 1
    return f_dict


def _get_nodes(data, output_counts):
    result = {}
    for node, function in data.items():
        if function["type"] != "Assign":
            continue
        func = function["function"]
        if hasattr(func, "_semantikon_workflow"):
            data_dict = func._semantikon_workflow.copy()
            result[node] = data_dict
            result[node]["label"] = node
        else:
            result[node] = _to_node_dict_entry(
                func,
                parse_input_args(func),
                _get_node_outputs(func, output_counts.get(node, 1)),
            )
        if hasattr(func, "_semantikon_metadata"):
            result[node].update(func._semantikon_metadata)
    return result


def _remove_index(s):
    return "_".join(s.split("_")[:-1])


def _get_sorted_edges(graph: nx.DiGraph) -> list:
    """
    Sort the edges of the graph based on the topological order of the nodes.

    Args:
        graph (nx.DiGraph): The directed graph representing the function.

    Returns:
        list: A sorted list of edges in the graph.

    Example:

    >>> graph.add_edges_from([('A', 'B'), ('B', 'D'), ('A', 'C'), ('C', 'D')])
    >>> sorted_edges = _get_sorted_edges(graph)
    >>> print(sorted_edges)

    Output:

    >>> [('A', 'B', {}), ('A', 'C', {}), ('B', 'D', {}), ('C', 'D', {})]
    """
    topo_order = list(topological_sort(graph))
    node_order = {node: i for i, node in enumerate(topo_order)}
    return sorted(graph.edges.data(), key=lambda edge: node_order[edge[0]])


def _get_data_edges(graph, functions, output_labels):
    input_dict = {}
    for name, func in functions.items():
        f = func["function"]
        if hasattr(f, "_semantikon_workflow"):
            input_dict[name] = list(f._semantikon_workflow["inputs"].keys())
        else:
            input_dict[name] = list(parse_input_args(f).keys())
    data_edges = []
    output_dict = {}
<<<<<<< HEAD
    for edge in _get_sorted_edges(graph):
=======
    output_candidate = {}
    ordered_edges = _get_sorted_edges(graph)
    for edge in ordered_edges:
>>>>>>> 25abbb30
        if edge[2]["type"] == "output":
            if hasattr(functions[edge[0]]["function"], "_semantikon_workflow"):
                keys = list(
                    functions[edge[0]]["function"]
                    ._semantikon_workflow["outputs"]
                    .keys()
                )
                output_index = 0
                if "output_index" in edge[2]:
                    output_index = edge[2]["output_index"]
                tag = f"{edge[0]}.outputs.{keys[output_index]}"
            elif "output_index" in edge[2]:
                tag = f"{edge[0]}.outputs.output_{edge[2]['output_index']}"
            else:
                tag = f"{edge[0]}.outputs.output"
            if _remove_index(edge[1]) in output_labels:
                output_candidate[_remove_index(edge[1])] = (
                    tag, f"outputs.{_remove_index(edge[1])}"
                )
            output_dict[edge[1]] = tag
        else:
            if edge[0] not in output_dict:
                source = f"inputs.{_remove_index(edge[0])}"
            else:
                source = output_dict[edge[0]]
            if "input_name" in edge[2]:
                target = f"{edge[1]}.inputs.{edge[2]['input_name']}"
            elif "input_index" in edge[2]:
                target = (
                    f"{edge[1]}.inputs.{input_dict[edge[1]][edge[2]['input_index']]}"
                )
            data_edges.append((source, target))
    for edges in output_candidate.values():
        data_edges.append(edges)
    return data_edges


def _dtype_to_str(dtype):
    return dtype.__name__


def _to_ape(data, func):
    data["taxonomyOperations"] = [data.pop("uri", func.__name__)]
    data["id"] = data["label"] + "_" + _hash_function(func)
    for io_ in ["inputs", "outputs"]:
        d = []
        for v in data[io_].values():
            if "uri" in v:
                d.append({"Type": str(v["uri"]), "Format": _dtype_to_str(v["dtype"])})
            else:
                d.append({"Type": _dtype_to_str(v["dtype"])})
        data[io_] = d
    return data


def get_node_dict(func, data_format="semantikon"):
    """
    Get a dictionary representation of the function node.

    Args:
        func (callable): The function to be analyzed.
        data_format (str): The format of the output. Options are "semantikon" and
            "ape".

    Returns:
        (dict) A dictionary representation of the function node.
    """
    data = {
        "inputs": parse_input_args(func),
        "outputs": _get_workflow_outputs(func),
        "label": func.__name__,
    }
    if hasattr(func, "_semantikon_metadata"):
        data.update(func._semantikon_metadata)
    if data_format.lower() == "ape":
        return _to_ape(data, func)
    return data


def separate_types(data, class_dict=None):
    data = copy.deepcopy(data)
    if class_dict is None:
        class_dict = {}
    if "nodes" in data:
        for key, node in data["nodes"].items():
            child_node, child_class_dict = separate_types(node, class_dict)
            class_dict.update(child_class_dict)
            data["nodes"][key] = child_node
    for io_ in ["inputs", "outputs"]:
        for key, content in data[io_].items():
            if "dtype" in content and isinstance(content["dtype"], type):
                class_dict[content["dtype"].__name__] = content["dtype"]
                data[io_][key]["dtype"] = content["dtype"].__name__
    return data, class_dict


def separate_functions(data, function_dict=None):
    data = copy.deepcopy(data)
    if function_dict is None:
        function_dict = {}
    if "nodes" in data:
        for key, node in data["nodes"].items():
            child_node, child_function_dict = separate_functions(node, function_dict)
            function_dict.update(child_function_dict)
            data["nodes"][key] = child_node
    elif "function" in data and not isinstance(data["function"], str):
        function_dict[data["function"].__name__] = data["function"]
        data["function"] = data["function"].__name__
    if "test" in data and not isinstance(data["test"]["function"], str):
        function_dict[data["test"]["function"].__name__] = data["test"]["function"]
        data["test"]["function"] = data["test"]["function"].__name__
    return data, function_dict


def _to_node_dict_entry(function: callable, inputs: dict, outputs: dict) -> dict:
    assert isinstance(inputs, dict)
    assert all(isinstance(v, dict) for v in inputs.values())
    assert isinstance(outputs, dict)
    assert all(isinstance(v, dict) for v in outputs.values())
    assert callable(function)
    return {"function": function, "inputs": inputs, "outputs": outputs}


def _to_workflow_dict_entry(inputs, outputs, nodes, data_edges, label, **kwargs):
    assert isinstance(inputs, dict)
    assert all(isinstance(v, dict) for v in inputs.values())
    assert isinstance(outputs, dict)
    assert all(isinstance(v, dict) for v in outputs.values())
    assert isinstance(nodes, dict)
    assert all(isinstance(v, dict) for v in nodes.values())
    assert all("inputs" in v for v in nodes.values())
    assert all("outputs" in v for v in nodes.values())
    assert all(
        "function" in v or ("nodes" in v and "data_edges" in v) for v in nodes.values()
    )
    assert isinstance(data_edges, list)
    assert all(isinstance(edge, tuple) and len(edge) == 2 for edge in data_edges)
    assert isinstance(label, str)
    return {
        "inputs": inputs,
        "outputs": outputs,
        "nodes": nodes,
        "data_edges": data_edges,
        "label": label,
    } | kwargs


def get_workflow_dict(func):
    graph, f_dict = analyze_function(func)
    output_counts = _get_output_counts(graph)
    output_labels = list(_get_workflow_outputs(func).keys())
    return _to_workflow_dict_entry(
        inputs=parse_input_args(func),
        outputs=_get_workflow_outputs(func),
        nodes=_get_nodes(f_dict, output_counts),
        data_edges=_get_data_edges(graph, f_dict, output_labels),
        label=func.__name__,
    )


def _get_missing_edges(edges):
    extra_edges = []
    for edge in edges:
        for tag in edge:
            if len(tag.split(".")) < 3:
                continue
            if tag.split(".")[1] == "inputs":
                new_edge = (tag, tag.split(".")[0])
            elif tag.split(".")[1] == "outputs":
                new_edge = (tag.split(".")[0], tag)
            if new_edge not in extra_edges:
                extra_edges.append(new_edge)
    return extra_edges


class _Workflow:
    def __init__(self, workflow_dict):
        self._workflow = workflow_dict

    @cached_property
    def _all_edges(self):
        extra_edges = _get_missing_edges(self._workflow["data_edges"])
        return self._workflow["data_edges"] + extra_edges

    @cached_property
    def _graph(self):
        graph = nx.DiGraph()
        for edge in self._all_edges:
            graph.add_edge(*edge)
        return graph

    @cached_property
    def _execution_list(self):
        return find_parallel_execution_levels(self._graph)

    def _sanitize_input(self, *args, **kwargs):
        keys = list(self._workflow["inputs"].keys())
        for ii, arg in enumerate(args):
            if keys[ii] in kwargs:
                raise TypeError(
                    f"{self._workflow['label']}() got multiple values for"
                    " argument '{keys[ii]}'"
                )
            kwargs[keys[ii]] = arg
        return kwargs

    def _set_inputs(self, *args, **kwargs):
        kwargs = self._sanitize_input(*args, **kwargs)
        for key, value in kwargs.items():
            if key not in self._workflow["inputs"]:
                raise TypeError(f"Unexpected keyword argument '{key}'")
            self._workflow["inputs"][key]["value"] = value

    def _get_value_from_data(self, node):
        if "value" not in node:
            node["value"] = node["default"]
        return node["value"]

    def _get_value_from_global(self, path):
        io, var = path.split(".")
        return self._get_value_from_data(self._workflow[io][var])

    def _get_value_from_node(self, path):
        node, io, var = path.split(".")
        return self._get_value_from_data(self._workflow["nodes"][node][io][var])

    def _set_value_from_global(self, path, value):
        io, var = path.split(".")
        self._workflow[io][var]["value"] = value

    def _set_value_from_node(self, path, value):
        node, io, var = path.split(".")
        try:
            self._workflow["nodes"][node][io][var]["value"] = value
        except KeyError:
            raise KeyError(f"{path} not found in {node}")

    def _execute_node(self, function):
        node = self._workflow["nodes"][function]
        input_data = {}
        try:
            for key, content in node["inputs"].items():
                if "value" not in content:
                    content["value"] = content["default"]
                input_data[key] = content["value"]
        except KeyError:
            raise KeyError(f"value not defined for {function}")
        if "function" not in node:
            workflow = _Workflow(node)
            outputs = [
                d["value"] for d in workflow.run(**input_data)["outputs"].values()
            ]
            if len(outputs) == 1:
                outputs = outputs[0]
        else:
            outputs = node["function"](**input_data)
        return outputs

    def _set_value(self, tag, value):
        if len(tag.split(".")) == 2 and tag.split(".")[0] in ("inputs", "outputs"):
            self._set_value_from_global(tag, value)
        elif len(tag.split(".")) == 3 and tag.split(".")[1] in ("inputs", "outputs"):
            self._set_value_from_node(tag, value)
        elif "." in tag:
            raise ValueError(f"{tag} not recognized")

    def _get_value(self, tag):
        if len(tag.split(".")) == 2 and tag.split(".")[0] in ("inputs", "outputs"):
            return self._get_value_from_global(tag)
        elif len(tag.split(".")) == 3 and tag.split(".")[1] in ("inputs", "outputs"):
            return self._get_value_from_node(tag)
        elif "." not in tag:
            return self._execute_node(tag)
        else:
            raise ValueError(f"{tag} not recognized")

    def run(self, *args, **kwargs):
        self._set_inputs(*args, **kwargs)
        for current_list in self._execution_list:
            for item in current_list:
                values = self._get_value(item)
                nodes = self._graph.edges(item)
                if "." not in item and len(nodes) > 1:
                    for value, node in zip(values, nodes):
                        self._set_value(node[1], value)
                else:
                    for node in nodes:
                        self._set_value(node[1], values)
        return self._workflow


def find_parallel_execution_levels(G):
    in_degree = dict(G.in_degree())  # Track incoming edges
    queue = deque([node for node in G.nodes if in_degree[node] == 0])
    levels = []

    while queue:
        current_level = list(queue)
        levels.append(current_level)

        next_queue = deque()
        for node in current_level:
            for neighbor in G.successors(node):
                in_degree[neighbor] -= 1
                if in_degree[neighbor] == 0:
                    next_queue.append(neighbor)

        queue = next_queue

    return levels


def workflow(func):
    workflow_dict = get_workflow_dict(func)
    w = _Workflow(workflow_dict)
    func._semantikon_workflow = workflow_dict
    func.run = w.run
    return func<|MERGE_RESOLUTION|>--- conflicted
+++ resolved
@@ -364,13 +364,8 @@
             input_dict[name] = list(parse_input_args(f).keys())
     data_edges = []
     output_dict = {}
-<<<<<<< HEAD
+    output_candidate = {}
     for edge in _get_sorted_edges(graph):
-=======
-    output_candidate = {}
-    ordered_edges = _get_sorted_edges(graph)
-    for edge in ordered_edges:
->>>>>>> 25abbb30
         if edge[2]["type"] == "output":
             if hasattr(functions[edge[0]]["function"], "_semantikon_workflow"):
                 keys = list(
