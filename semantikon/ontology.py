import warnings
from dataclasses import is_dataclass
from typing import Any, Callable, TypeAlias, cast

from owlrl import DeductiveClosure, OWLRL_Semantics
from rdflib import OWL, PROV, RDF, RDFS, SH, BNode, Graph, Literal, Namespace, URIRef
from rdflib.term import IdentifiedNode

from semantikon.converter import get_function_dict, meta_to_dict
from semantikon.qudt import UnitsDict


class SNS:
    BASE: Namespace = Namespace("http://pyiron.org/ontology/")
    hasNode: URIRef = BASE["hasNode"]
    hasSourceFunction: URIRef = BASE["hasSourceFunction"]
    hasUnits: URIRef = BASE["hasUnits"]
    inputOf: URIRef = BASE["inputOf"]
    outputOf: URIRef = BASE["outputOf"]
    hasValue: URIRef = BASE["hasValue"]


class NS:
    PREFIX = "semantikon_parent_prefix"
    TYPE = "semantikon_type"


ud = UnitsDict()

_triple_type: TypeAlias = list[
    tuple[IdentifiedNode | str | None, URIRef, IdentifiedNode | str | None]
]


def _translate_has_value(
    label: URIRef | str | BNode,
    tag: str,
    value: Any = None,
    dtype: type | None = None,
    units: str | URIRef | None = None,
    parent: URIRef | None = None,
    ontology=SNS,
) -> _triple_type:
    tag_uri = URIRef(tag + ".value")
    triples: _triple_type = [(label, ontology.hasValue, tag_uri)]
    if is_dataclass(dtype):
        warnings.warn(
            "semantikon_class is experimental - triples may change in the future",
            FutureWarning,
        )
        for k, v in dtype.__dict__.items():
            if isinstance(v, type) and is_dataclass(v):
                triples.extend(
                    _translate_has_value(
                        label=label,
                        tag=_dot(tag, k),
                        value=getattr(value, k, None),
                        dtype=v,
                        parent=tag_uri,
                        ontology=ontology,
                    )
                )
        for k, v in dtype.__annotations__.items():
            metadata = meta_to_dict(v)
            triples.extend(
                _translate_has_value(
                    label=label,
                    tag=_dot(tag, k),
                    value=getattr(value, k, None),
                    dtype=metadata["dtype"],
                    units=metadata.get("units", None),
                    parent=tag_uri,
                    ontology=ontology,
                )
            )
    else:
        if parent is not None:
            triples.append((tag_uri, RDFS.subClassOf, parent))
        if value is not None:
            triples.append((tag_uri, RDF.value, Literal(value)))
        if units is not None:
            if isinstance(units, str):
                key = ud[units]
                if key is not None:
                    triples.append((tag_uri, ontology.hasUnits, key))
                else:
                    triples.append((tag_uri, ontology.hasUnits, URIRef(units)))
            else:
                triples.append((tag_uri, ontology.hasUnits, URIRef(units)))
    return triples


def _align_triples(triples):
    if isinstance(triples[0], tuple | list):
        assert all(len(t) in (2, 3) for t in triples)
        return list(triples)
    else:
        assert len(triples) in (2, 3)
        return [triples]


def _get_triples_from_restrictions(data: dict) -> list:
    triples = []
    if data.get("restrictions", None) is not None:
        triples = _restriction_to_triple(data["restrictions"])
    if data.get("triples", None) is not None:
        triples.extend(_align_triples(data["triples"]))
    if data.get("derived_from", None) is not None:
        triples.append(("self", PROV.wasDerivedFrom, data["derived_from"]))
    return triples


_rest_type: TypeAlias = tuple[tuple[URIRef, URIRef], ...]


def _validate_restriction_format(
    restrictions: _rest_type | tuple[_rest_type],
) -> tuple[_rest_type]:
    if isinstance(restrictions[0][0], URIRef):
        return (cast(_rest_type, restrictions),)
    return cast(tuple[_rest_type], restrictions)


def _get_restriction_type(restriction: tuple[tuple[URIRef, URIRef], ...]) -> str:
    if restriction[0][0].startswith(str(OWL)):
        return "OWL"
    elif restriction[0][0].startswith(str(SH)):
        return "SH"
    raise ValueError(f"Unknown restriction type {restriction}")


def _owl_restriction_to_triple(
    restriction: _rest_type,
) -> list[tuple[BNode | None, URIRef, IdentifiedNode]]:
    label = BNode()
    triples = [(None, RDF.type, label), (label, RDF.type, OWL.Restriction)]
    triples.extend([(label, r[0], r[1]) for r in restriction])
    return triples


def _sh_restriction_to_triple(
    restrictions: _rest_type,
) -> list[tuple[str | None, URIRef, URIRef | str]]:
    label = BNode()
    node = str(restrictions[0][0]) + "Node"
    triples = [
        (None, RDF.type, node),
        (node, RDF.type, SH.NodeShape),
        (node, SH.targetClass, node),
        (node, SH.property, label),
    ]
    triples.extend([(label, r[0], r[1]) for r in restrictions])
    return triples


def _restriction_to_triple(
    restrictions: _rest_type | tuple[_rest_type],
) -> list[tuple[IdentifiedNode | str | None, URIRef, IdentifiedNode | str]]:
    """
    Convert restrictions to triples

    Args:
        restrictions (tuple): tuple of restrictions

    Returns:
        (list): list of triples

    In the semantikon notation, restrictions are given in the format:

    >>> restrictions = (
    >>>     (OWL.onProperty, EX.HasSomething),
    >>>     (OWL.someValuesFrom, EX.Something)
    >>> )

    This tuple is internally converted to the triples:

    >>> (
    >>>     (EX.HasSomethingRestriction, RDF.type, OWL.Restriction),
    >>>     (EX.HasSomethingRestriction, OWL.onProperty, EX.HasSomething),
    >>>     (EX.HasSomethingRestriction, OWL.someValuesFrom, EX.Something),
    >>>     (my_object, RDFS.subClassOf, EX.HasSomethingRestriction)
    >>> )
    """
    restrictions_collection = _validate_restriction_format(restrictions)
    triples: list[tuple[IdentifiedNode | str | None, URIRef, IdentifiedNode | str]] = []
    for r in restrictions_collection:
        if _get_restriction_type(r) == "OWL":
            triples.extend(_owl_restriction_to_triple(r))
        else:
            triples.extend(_sh_restriction_to_triple(r))
    return triples


def _parse_triple(
    triples: tuple,
    ns: str | None = None,
    label: str | URIRef | None = None,
) -> tuple:
    """
    Triples given in type hints can be expressed by a tuple of 2 or 3 elements.
    If a triple contains 2 elements, the first element is assumed to be the
    predicate and the second element the object, as semantikon automatically
    adds the argument as the subject. If a triple contains 3 elements, the
    first element is assumed to be the subject, the second element the
    predicate, and the third element the object. Instead, you can also
    indicate the position of the argument by setting it to None. Furthermore,
    if the object is a string and starts with "inputs." or "outputs.", it is
    assumed to be a channel and the namespace is added automatically.
    """
    if len(triples) == 2:
        subj, pred, obj = label, triples[0], triples[1]
    elif len(triples) == 3:
        subj, pred, obj = triples
    else:
        raise ValueError("Triple must have 2 or 3 elements")
    assert pred is not None, "Predicate must not be None"

    def _set_tag(tag, ns=None, label=None):
        if tag is None or tag == "self":
            return label
        elif tag.startswith("inputs.") or tag.startswith("outputs."):
            assert ns is not None, "Namespace must not be None"
            return _dot(ns, tag)
        return tag

    subj = _set_tag(subj, ns, label)
    obj = _set_tag(obj, ns, label)
    return subj, pred, obj


def _inherit_properties(
    graph: Graph, triples_to_cancel: list | None = None, n_max: int = 1000, ontology=SNS
):
    update_query = f"""\
    PREFIX ns: <{ontology.BASE}>
    PREFIX prov: <{PROV}>
    PREFIX rdfs: <{RDFS}>
    PREFIX rdf: <{RDF}>
    PREFIX owl: <{OWL}>
    
    INSERT {{
        ?subject ?p ?o .
    }}
    WHERE {{
        ?subject prov:wasDerivedFrom ?target .
        ?target ?p ?o .
        FILTER(?p != prov:wasDerivedFrom)
        FILTER(?p != rdfs:label)
        FILTER(?p != rdf:value)
        FILTER(?p != ns:hasValue)
        FILTER(?p != ns:inputOf)
        FILTER(?p != ns:outputOf)
        FILTER(?p != owl:sameAs)
    }}
    """
    if triples_to_cancel is None:
        triples_to_cancel = []
    n = 0
    for _ in range(n_max):
        graph.update(update_query)
        for t in triples_to_cancel:
            if t in graph:
                graph.remove(t)
        if len(graph) == n:
            break
        n = len(graph)


def _check_missing_triples(graph: Graph) -> list:
    query = """SELECT ?instance ?onProperty ?someValuesFrom WHERE {
        ?restriction a owl:Restriction ;
                     owl:onProperty ?onProperty ;
                     owl:someValuesFrom ?someValuesFrom .

        ?cls owl:equivalentClass ?restriction .
        ?instance a ?cls .

        FILTER NOT EXISTS {
            ?instance ?onProperty ?someValuesFrom .
        }
    }"""
    return list(set(graph.query(query)))


def _check_connections(graph: Graph, strict_typing: bool = False) -> list:
    """
    Check if the connections between inputs and outputs are compatible

    Args:
        graph (rdflib.Graph): graph to be validated
        strict_typing (bool): if True, check for strict typing

    Returns:
        (list): list of incompatible connections
    """
    incompatible_types = []
<<<<<<< HEAD
    for inp, out in graph.subject_objects(SNS.inheritsPropertiesFrom):
=======
    for inp_out in graph.subject_objects(PROV.wasDerivedFrom):
>>>>>>> 4c3ae404
        i_type, o_type = [
            [g for g in graph.objects(tag, RDF.type) if g != PROV.Entity]
            for tag in (inp, out)
        ]
        # Exclude any i_type that is an OWL restriction or a subclass of OWL.Restriction
        # (What about SH restrictions?)
        # This is because we handle restrictions in _check_missing_triples
        i_type_filtered = [
            t
            for t in i_type
            if (
                (t, RDFS.subClassOf, OWL.Restriction) not in graph
                and (t, RDF.type, OWL.Restriction) not in graph
                and (t, RDFS.subClassOf, SH.NodeShape) not in graph
                and (t, RDF.type, SH.NodeShape) not in graph
            )
        ]
        if not strict_typing and (i_type_filtered == [] or o_type == []):
            continue
        diff = set(i_type_filtered).difference(o_type)
        if len(diff) > 0:
            incompatible_types.append((inp, out) + (i_type, o_type))
    return incompatible_types


def validate_values(
    graph: Graph, run_reasoner: bool = True, strict_typing: bool = False
) -> dict[str, list]:
    """
    Validate if all values required by restrictions are present in the graph

    Args:
        graph (rdflib.Graph): graph to be validated
        run_reasoner (bool): if True, run the reasoner
        strict_typing (bool): if True, check for strict typing

    Returns:
        (dict): list of missing triples
    """
    if run_reasoner:
        DeductiveClosure(OWLRL_Semantics).expand(graph)
    return {
        "missing_triples": _check_missing_triples(graph),
        "incompatible_connections": _check_connections(
            graph, strict_typing=strict_typing
        ),
    }


def _append_missing_items(graph: Graph) -> Graph:
    """
    This function makes sure that all properties defined in the descriptions
    become valid.
    """
    for p, o in zip(
        [OWL.onProperty, OWL.someValuesFrom, OWL.allValuesFrom],
        [RDF.Property, OWL.Class, OWL.Class],
    ):
        for obj in graph.objects(None, p):
            triple = (obj, RDF.type, o)
            if triple not in graph:
                graph.add(triple)
    return graph


def _convert_to_uriref(value: URIRef | Literal | str | None) -> URIRef | Literal:
    if isinstance(value, URIRef) or isinstance(value, Literal):
        return value  # Already a URIRef
    elif isinstance(value, str):
        return URIRef(value)  # Convert string to URIRef
    else:
        raise TypeError(f"Unsupported type: {type(value)}")


def _function_to_triples(function: Callable, node_label: str, ontology=SNS) -> list:
    f_dict = get_function_dict(function)
    triples = []
    if f_dict.get("uri", None) is not None:
        triples.append((node_label, RDF.type, f_dict["uri"]))
    if f_dict.get("triples", None) is not None:
        for t in _align_triples(f_dict["triples"]):
            triples.append(_parse_triple(t, ns=node_label, label=node_label))
    triples.append((node_label, ontology.hasSourceFunction, f_dict["label"]))
    return triples


def _parse_channel(
    channel_dict: dict, channel_label: str, edge_dict: dict, ontology=SNS
):
    triples: _triple_type = []
    if "type_hint" in channel_dict:
        channel_dict.update(meta_to_dict(channel_dict["type_hint"]))
    triples.append((channel_label, RDF.type, PROV.Entity))
    if channel_dict.get("uri", None) is not None:
        triples.append((channel_label, RDF.type, channel_dict["uri"]))
    triples.extend(
        _translate_has_value(
            label=channel_label,
            tag=str(edge_dict.get(*2 * [channel_label])),
            value=channel_dict.get("value", None),
            dtype=channel_dict.get("dtype", None),
            units=channel_dict.get("units", None),
            ontology=ontology,
        )
    )
    if channel_dict[NS.TYPE] == "inputs":
        triples.append(
            (channel_label, ontology.inputOf, channel_label.split(".inputs.")[0])
        )
    elif channel_dict[NS.TYPE] == "outputs":
        triples.append(
            (channel_label, ontology.outputOf, channel_label.split(".outputs.")[0])
        )
    for t in _get_triples_from_restrictions(channel_dict):
        triples.append(
            _parse_triple(t, ns=channel_dict[NS.PREFIX], label=channel_label)
        )
    return triples


def _remove_us(*arg) -> str:
    s = ".".join(arg)
    return ".".join(t.split("__")[-1] for t in s.split("."))


def _get_all_edge_dict(data):
    edges = {}
    for e in data:
        if all(["inputs." in ee for ee in e]):
            edges[e[0]] = e[1]
        else:
            edges[e[1]] = e[0]
    return edges


def _order_edge_dict(data):
    for key, value in data.items():
        if value in data:
            data[key] = data[value]
    return data


def _get_full_edge_dict(data):
    edges = _get_all_edge_dict(data)
    edges = _order_edge_dict(edges)
    return edges


def _get_edge_dict(edges: list) -> dict:
    d = {_remove_us(edge[1]): _remove_us(edge[0]) for edge in edges}
    assert len(d) == len(edges), f"Duplicate keys in edge list: {edges}"
    return d


def _dot(*args) -> str:
    return ".".join([a for a in args if a is not None])


def _edges_to_triples(edges: dict, ontology=SNS) -> list:
    return [(inp, PROV.wasDerivedFrom, out) for inp, out in edges.items()]


def _parse_workflow(
    node_dict: dict,
    channel_dict: dict,
    edge_list: list,
    ontology=SNS,
) -> list:
    full_edge_dict = _get_full_edge_dict(edge_list)
    triples = [
        triple
        for label, content in channel_dict.items()
        for triple in _parse_channel(content, label, full_edge_dict, ontology)
    ]
    triples.extend(_edges_to_triples(_get_edge_dict(edge_list), ontology))

    for key, node in node_dict.items():
        triples.append((key, RDF.type, PROV.Activity))
        if "function" in node:
            triples.extend(_function_to_triples(node["function"], key, ontology))
        if "." in key:
            triples.append((".".join(key.split(".")[:-1]), ontology.hasNode, key))
    return triples


def _parse_cancel(wf_channels: dict) -> list:
    triples = []
    for n_label, channel_dict in wf_channels.items():
        if "extra" not in channel_dict or "cancel" not in channel_dict["extra"]:
            continue
        cancel = channel_dict["extra"]["cancel"]
        assert isinstance(cancel, list | tuple)
        assert len(cancel) > 0
        if not isinstance(cancel[0], list | tuple):
            cancel = [cancel]
        for c in cancel:
            triples.append(_parse_triple(c, label=n_label))
    return [tuple([_convert_to_uriref(tt) for tt in t]) for t in triples]


def get_knowledge_graph(
    wf_dict: dict,
    graph: Graph | None = None,
    inherit_properties: bool = True,
    ontology=SNS,
    append_missing_items: bool = True,
) -> Graph:
    """
    Generate RDF graph from a dictionary containing workflow information

    Args:
        wf_dict (dict): dictionary containing workflow information
        graph (rdflib.Graph): graph to be updated
        inherit_properties (bool): if True, properties are inherited

    Returns:
        (rdflib.Graph): graph containing workflow information
    """
    if graph is None:
        graph = Graph()
    node_dict, channel_dict, edge_list = serialize_data(wf_dict)
    triples = _parse_workflow(node_dict, channel_dict, edge_list, ontology=ontology)
    triples_to_cancel = _parse_cancel(channel_dict)
    for triple in triples:
        if any(t is None for t in triple):
            continue
        s, p, o = tuple([_convert_to_uriref(t) for t in triple])
        graph.add((s, p, o))
    if inherit_properties:
        _inherit_properties(graph, triples_to_cancel, ontology=ontology)
    if append_missing_items:
        graph = _append_missing_items(graph)
    if len(list(graph.subject_objects(SNS.hasUnits))) > 0:
        graph.bind("qudt", "http://qudt.org/vocab/unit/")
    return graph


def _is_unique(tag, graph):
    return tag not in [h for g in graph.subject_objects(None, None) for h in g]


def _dataclass_to_knowledge_graph(parent, name_space, graph=None, parent_name=None):
    if graph is None:
        graph = Graph()
    for name, obj in vars(parent).items():
        if isinstance(obj, type):  # Check if it's a class
            if _is_unique(name_space[name], graph):
                if parent_name is not None:
                    graph.add(
                        (name_space[name], RDFS.subClassOf, name_space[parent_name])
                    )
                else:
                    graph.add((name_space[name], RDF.type, RDFS.Class))
            else:
                raise ValueError(f"{name} used multiple times")
            _dataclass_to_knowledge_graph(obj, name_space, graph, name)
    return graph


def dataclass_to_knowledge_graph(class_name, name_space):
    """
    Convert a dataclass to a knowledge graph

    Args:
        class_name (dataclass): dataclass to be converted
        name_space (rdflib.Namespace): namespace to be used

    Returns:
        (rdflib.Graph): knowledge graph
    """
    return _dataclass_to_knowledge_graph(
        class_name, name_space, graph=None, parent_name=class_name.__name__
    )


def serialize_data(wf_dict: dict, prefix: str | None = None) -> tuple[dict, dict, list]:
    """
    Serialize a nested workflow dictionary into a knowledge graph

    Args:
        wf_dict (dict): workflow dictionary
        prefix (str): prefix to be used for the nodes

    Returns:
        (tuple[dict, dict, list]): node_dict, channel_dict, edge_list
    """
    edge_list = []
    channel_dict = {}
    if prefix is None:
        prefix = wf_dict["label"]
    node_dict = {
        prefix: {
            key: value
            for key, value in wf_dict.items()
            if key not in ["inputs", "outputs", "nodes", "edges", "label"]
        }
    }
    for io_ in ["inputs", "outputs"]:
        for key, channel in wf_dict[io_].items():
            channel_label = _remove_us(prefix, io_, key)
            assert NS.PREFIX not in channel, f"{NS.PREFIX} already set"
            assert NS.TYPE not in channel, f"{NS.TYPE} already set"
            channel_dict[channel_label] = channel | {
                NS.PREFIX: prefix,
                NS.TYPE: io_,
            }
    for key, node in wf_dict.get("nodes", {}).items():
        child_node, child_channel, child_edges = serialize_data(
            node, prefix=_dot(prefix, key)
        )
        node_dict.update(child_node)
        edge_list.extend(child_edges)
        channel_dict.update(child_channel)
    for args in wf_dict.get("edges", []):
        edge_list.append([_remove_us(prefix, a) for a in args])
    return node_dict, channel_dict, edge_list<|MERGE_RESOLUTION|>--- conflicted
+++ resolved
@@ -294,11 +294,7 @@
         (list): list of incompatible connections
     """
     incompatible_types = []
-<<<<<<< HEAD
-    for inp, out in graph.subject_objects(SNS.inheritsPropertiesFrom):
-=======
-    for inp_out in graph.subject_objects(PROV.wasDerivedFrom):
->>>>>>> 4c3ae404
+    for inp, out in graph.subject_objects(PROV.wasDerivedFrom):
         i_type, o_type = [
             [g for g in graph.objects(tag, RDF.type) if g != PROV.Entity]
             for tag in (inp, out)
