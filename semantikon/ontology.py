--- conflicted
+++ resolved
@@ -50,11 +50,7 @@
     uri: URIRef | str | None = None,
     dtype: type | None = None,
     units: str | URIRef | None = None,
-<<<<<<< HEAD
     is_dependent: bool = False,
-    parent: URIRef | None = None,
-=======
->>>>>>> 2bec4b72
     ontology=SNS,
 ) -> _triple_type:
     value_node = unique_io_port + ".value"
@@ -71,16 +67,12 @@
             if key is not None:
                 triples.append((value_node, ontology.has_unit, key))
             else:
-<<<<<<< HEAD
                 triples.append((tag_value, ontology.has_unit, URIRef(units)))
+        else:
+            triples.append((value_node, ontology.has_unit, URIRef(units)))
     if uri is not None:
         if not is_dependent:
             triples.append((tag_value, RDF.type, uri))
-=======
-                triples.append((value_node, ontology.has_unit, URIRef(units)))
-        else:
-            triples.append((value_node, ontology.has_unit, URIRef(units)))
->>>>>>> 2bec4b72
     return triples
 
 
@@ -416,13 +408,8 @@
         channel_dict.update(meta_to_dict(channel_dict["type_hint"]))
     triples.extend(
         _translate_has_value(
-<<<<<<< HEAD
-            label=channel_label,
-            tag=str(edge_dict.get(channel_label, channel_label)),
-=======
             io_port=channel_label,
-            unique_io_port=str(edge_dict.get(*2 * [channel_label])),
->>>>>>> 2bec4b72
+            unique_io_port=str(edge_dict.get(channel_label, channel_label)),
             value=channel_dict.get("value", None),
             uri=channel_dict.get("uri", None),
             dtype=channel_dict.get("dtype", None),
