from dataclasses import dataclass
from typing import Any, TypeAlias

import networkx as nx
from flowrep.tools import get_function_metadata
from owlrl import DeductiveClosure, OWLRL_Semantics
from rdflib import OWL, PROV, RDF, RDFS, BNode, Graph, Literal, Namespace, URIRef
from rdflib.namespace import SH
from rdflib.term import IdentifiedNode

from semantikon.qudt import UnitsDict

IAO: Namespace = Namespace("http://purl.obolibrary.org/obo/IAO_")
QUDT: Namespace = Namespace("http://qudt.org/schema/qudt/")
RO: Namespace = Namespace("http://purl.obolibrary.org/obo/RO_")
BFO: Namespace = Namespace("http://purl.obolibrary.org/obo/BFO_")
OBI: Namespace = Namespace("http://purl.obolibrary.org/obo/OBI_")
PMD: Namespace = Namespace("https://w3id.org/pmd/co/PMD_")
SCHEMA: Namespace = Namespace("http://schema.org/")
STATO: Namespace = Namespace("http://purl.obolibrary.org/obo/STATO_")
BASE: Namespace = Namespace("http://pyiron.org/ontology/")


@dataclass(frozen=True)
class SNS:
    has_part: URIRef = BFO["0000051"]
    part_of: URIRef = BFO["0000050"]
    participates_in: URIRef = RO["0000056"]
    has_participant: URIRef = RO["0000057"]
    has_specified_input: URIRef = OBI["0000293"]
    is_specified_input_of: URIRef = OBI["0000295"]
    has_specified_output: URIRef = OBI["0000299"]
    is_specified_output_of: URIRef = OBI["0000312"]
    has_unit: URIRef = QUDT["hasUnit"]
    input_assignment: URIRef = PMD["0000066"]
    executes: URIRef = STATO["0000102"]
    output_assignment: URIRef = PMD["0000067"]
    precedes: URIRef = BFO["0000063"]
    process: URIRef = BFO["0000015"]
    continuant: URIRef = BFO["0000002"]
    value_specification: URIRef = OBI["0001933"]
    specifies_value_of: URIRef = OBI["0001927"]
    software_method: URIRef = IAO["0000591"]


ud = UnitsDict()

_triple_type: TypeAlias = list[
    tuple[IdentifiedNode | str | None, URIRef, IdentifiedNode | str | None]
]


_rest_type: TypeAlias = tuple[tuple[URIRef, URIRef], ...]


def _units_to_uri(units: str | URIRef) -> URIRef:
    if isinstance(units, URIRef):
        return units
    key = ud[units]
    if key is not None:
        return key
    return URIRef(units)


def _check_missing_triples(graph: Graph) -> list:
    return []


def _check_connections(graph: Graph, strict_typing: bool = False, ontology=SNS) -> list:
    """
    Check if the connections between inputs and outputs are compatible

    Args:
        graph (rdflib.Graph): graph to be validated
        strict_typing (bool): if True, check for strict typing

    Returns:
        (list): list of incompatible connections
    """
    return []


def _check_units(graph: Graph, ontology=SNS) -> dict[URIRef, list[URIRef]]:
    """
    Check if there are multiple units assigned to the same term

    Args:
        graph (rdflib.Graph): graph to be validated

    Returns:
        (dict): dictionary of terms with multiple units
    """
    return {}


def validate_values(
    graph: Graph, run_reasoner: bool = True, strict_typing: bool = False, ontology=SNS
) -> dict[str, Any]:
    """
    Validate if all values required by restrictions are present in the graph

    Args:
        graph (rdflib.Graph): graph to be validated
        run_reasoner (bool): if True, run the reasoner
        strict_typing (bool): if True, check for strict typing

    Returns:
        (dict): list of missing triples
    """
    if run_reasoner:
        DeductiveClosure(OWLRL_Semantics).expand(graph)
    return {
        "missing_triples": _check_missing_triples(graph),
        "incompatible_connections": _check_connections(
            graph, strict_typing=strict_typing, ontology=ontology
        ),
        "distinct_units": _check_units(graph, ontology=ontology),
    }


def _remove_us(*arg) -> str:
    s = ".".join(arg)
    return ".".join(t.split("__")[-1] for t in s.split("."))


def _dot(*args) -> str:
    return ".".join([a for a in args if a is not None])


def extract_dataclass(
    graph: Graph, namespace: Namespace | None = None, ontology=SNS
) -> Graph:
    return Graph()


def get_knowledge_graph(
    wf_dict: dict,
    t_box: bool = False,
    namespace: Namespace | None = None,
) -> Graph:
    """
    Generate RDF graph from a dictionary containing workflow information

    Args:
        wf_dict (dict): dictionary containing workflow information
        t_box (bool): if True, generate T-Box graph, otherwise A-Box graph
        namespace (Namespace): namespace to be used for the graph

    Returns:
        (rdflib.Graph): graph containing workflow information
    """
    node_dict, channel_dict, edge_list = serialize_data(wf_dict)
    G = _wf_data_to_networkx(node_dict, channel_dict, edge_list)
    graph = _nx_to_kg(G, t_box=t_box, namespace=namespace)
    return graph


def _wf_node_to_graph(
    node_name: str,
    kg_node: URIRef,
    data: dict,
    G: nx.DiGraph,
    t_box: bool,
    namespace: Namespace,
) -> Graph:
    g = Graph()
    f_node = namespace[data["function"]["identifier"].replace(".", "-")]
    g.add((f_node, RDF.type, SNS.software_method))
    if t_box:
        for io in [G.predecessors(node_name), G.successors(node_name)]:
            for item in io:
                g += _to_owl_restriction(
                    on_property=SNS.has_part,
                    target_class=namespace[item],
                    base_node=kg_node,
                )
        g.add((kg_node, RDFS.subClassOf, SNS.process))
        g += _to_owl_restriction(
            on_property=SNS.has_participant,
            target_class=f_node,
            base_node=kg_node,
        )
    else:
        g.add((kg_node, RDF.type, SNS.process))
        for inp in G.predecessors(node_name):
            g.add((kg_node, SNS.has_part, namespace[inp]))
        for out in G.successors(node_name):
            g.add((kg_node, SNS.has_part, namespace[out]))
        g.add((kg_node, SNS.has_participant, f_node))
    return g


def _get_data_node(io: str, G: nx.DiGraph, t_box: bool = False) -> BNode:
    candidate = list(G.predecessors(io))
    assert len(candidate) <= 1
    if len(candidate) == 0 or G.nodes[candidate[0]]["step"] == "node" or t_box:
        return f"{io}_data"
    return _get_data_node(candidate[0], G)


def _wf_io_to_graph(
    step: str,
    node_name: str,
    node: URIRef,
    data: dict,
    G: nx.DiGraph,
    t_box: bool,
    namespace: Namespace,
) -> Graph:
    g = Graph()
    if data.get("label") is not None:
        g.add(node, RDFS.label, Literal(data["label"]))
    io_assignment = SNS.input_assignment if step == "inputs" else SNS.output_assignment
    data_node = BNode(namespace[_get_data_node(io=node_name, G=G, t_box=t_box)])
    has_specified_io = (
        SNS.has_specified_input if step == "inputs" else SNS.has_specified_output
    )
    if t_box:
        g += _to_owl_restriction(has_specified_io, data_node, base_node=node)
        g.add((node, RDFS.subClassOf, io_assignment))
        if "units" in data:
            g += _to_owl_restriction(
                on_property=SNS.has_unit,
                target_class=_units_to_uri(data["units"]),
                restriction_type=OWL.hasValue,
                base_node=data_node,
            )
        if step == "inputs":
            out = list(G.predecessors(node_name))
            assert len(out) <= 1
            if len(out) == 1:
                assert G.nodes[out[0]]["step"] in ["outputs", "inputs"]
                if G.nodes[out[0]]["step"] == "outputs":
                    g += _to_owl_restriction(
                        on_property=SNS.is_specified_output_of,
                        target_class=namespace[out[0]],
                        base_node=data_node,
                    )
        g.add((data_node, RDFS.subClassOf, SNS.value_specification))
        if "uri" in data:
            g += _to_owl_restriction(
                on_property=SNS.specifies_value_of,
                target_class=data["uri"],
                base_node=data_node,
            )
    else:
        g.add((node, RDF.type, io_assignment))
        g.add((node, has_specified_io, data_node))
        if "value" in data and list(g.objects(data_node, RDF.value)) == []:
            g.add((data_node, RDF.value, Literal(data["value"])))
        if "units" in data:
            g.add((data_node, OWL.hasValue, _units_to_uri(data["units"])))
        if "uri" in data:
            g.add((data_node, RDF.type, data["uri"]))
        g.add((data_node, SNS.specifies_value_of, SNS.value_specification))
    if "derived_from" in data:
        assert step == "outputs", "derived_from only valid for outputs"
        for inp in G.predecessors(node_name.split("-outputs-")[0]):
            if inp.endswith(data["derived_from"].replace(".", "-")):
                if t_box:
                    g += _to_owl_restriction(
                        on_property=PROV.wasDerivedFrom,
                        target_class=BNode(namespace[f"{inp}_data"]),
                        base_node=data_node,
                    )
                else:
                    g.add(
                        (
                            data_node,
                            PROV.wasDerivedFrom,
                            BNode(namespace[f"{inp}_data"]),
                        )
                    )
                break
        else:
            raise ValueError(
                f"derived_from {data['derived_from']} not found in predecessors"
            )
    return g


def _parse_precedes(
    G: nx.DiGraph,
    workflow_node: URIRef,
    t_box: bool,
    namespace: Namespace,
) -> Graph:
    g = Graph()
    for node in G.nodes.data():
        if node[1]["step"] == "node":
            successors = list(_get_successor_nodes(G, node[0]))
            if len(successors) == 0:
                if t_box:
                    g += _to_owl_restriction(
                        on_property=SNS.has_part,
                        target_class=namespace[node[0]],
                        base_node=workflow_node,
                    )
                else:
                    g.add((workflow_node, SNS.has_part, namespace[node[0]]))
            else:
                if t_box:
                    node_tmp = BNode()
                    for succ in successors:
                        g += _to_owl_restriction(
                            on_property=SNS.precedes,
                            target_class=namespace[succ],
                            base_node=node_tmp,
                        )
                    g.add((node_tmp, RDFS.subClassOf, namespace[node[0]]))
                    g += _to_owl_restriction(
                        on_property=SNS.has_part,
                        target_class=node_tmp,
                        base_node=workflow_node,
                    )
                else:
                    for succ in successors:
                        g.add((namespace[node[0]], SNS.precedes, namespace[succ]))
                    g.add((workflow_node, SNS.has_part, namespace[node[0]]))
    return g


def _parse_global_io(
    G: nx.DiGraph,
    workflow_node: URIRef,
    t_box: bool,
    namespace: Namespace,
) -> Graph:
    g = Graph()
    global_inputs = [
        n for n in G.nodes.data() if G.in_degree(n[0]) == 0 and n[1]["step"] == "inputs"
    ]
    global_outputs = [
        n
        for n in G.nodes.data()
        if G.out_degree(n[0]) == 0 and n[1]["step"] == "outputs"
    ]
    for on_property, global_io in zip(
        [SNS.has_specified_input, SNS.has_specified_output],
        [global_inputs, global_outputs],
    ):
        for io in global_io:
            if t_box:
                g += _to_owl_restriction(
                    on_property=on_property,
                    target_class=namespace[io[0]],
                    base_node=workflow_node,
                )
            else:
                g.add((workflow_node, on_property, namespace[io[0]]))
    return g


def _nx_to_kg(G: nx.DiGraph, t_box: bool, namespace: Namespace | None = None) -> Graph:
    g = Graph()
    g.bind("qudt", str(QUDT))
    g.bind("unit", "http://qudt.org/vocab/unit/")
    g.bind("sns", str(BASE))
    g.bind("prov", str(PROV))
    g.bind("iao", str(IAO))
    g.bind("bfo", str(BFO))
    g.bind("obi", str(OBI))
    g.bind("ro", str(RO))
    g.bind("pmdco", str(PMD))
    g.bind("schema", str(SCHEMA))
    g.bind("stato", str(STATO))
    if namespace is not None:
        graph.bind("ns", str(namespace))
    if namespace is None:
        namespace = BASE
    workflow_node = namespace[G.name]
    for comp in G.nodes.data():
        data = comp[1].copy()
        step = data.pop("step")
        node = namespace[comp[0]]
        if t_box:
            g.add((node, RDF.type, OWL.Class))
        assert step in ["node", "inputs", "outputs"], f"Unknown step: {step}"
        if step == "node":
            g += _wf_node_to_graph(
                node_name=comp[0],
                kg_node=node,
                data=data,
                G=G,
                t_box=t_box,
                namespace=namespace,
            )
        else:
            g += _wf_io_to_graph(
                step=step,
                node_name=comp[0],
                node=node,
                data=data,
                G=G,
                t_box=t_box,
                namespace=namespace,
            )

    g.add((workflow_node, RDF.type, OWL.Class))
    g.add((workflow_node, RDFS.subClassOf, SNS.process))
    g += _parse_precedes(
        G=G, workflow_node=workflow_node, t_box=t_box, namespace=namespace
    )
    g += _parse_global_io(
        G=G, workflow_node=workflow_node, t_box=t_box, namespace=namespace
    )
    return g


def _get_successor_nodes(G, node_name):
    for out in G.successors(node_name):
        for inp in G.successors(out):
            for node in G.successors(inp):
                yield node


def serialize_data(wf_dict: dict, prefix: str | None = None) -> tuple[dict, dict, list]:
    """
    Serialize a nested workflow dictionary into a knowledge graph

    Args:
        wf_dict (dict): workflow dictionary
        prefix (str): prefix to be used for the nodes

    Returns:
        (tuple[dict, dict, list]): node_dict, channel_dict, edge_list
    """
    edge_list = []
    channel_dict = {}
    if prefix is None:
        prefix = wf_dict["label"]
    node_dict = {
        prefix: {
            key: value
            for key, value in wf_dict.items()
            if key not in ["nodes", "edges"]
        }
    }
    node_dict[prefix]["function"] = get_function_metadata(wf_dict["function"])
    node_dict[prefix]["function"]["identifier"] = ".".join(
        (
            node_dict[prefix]["function"]["module"],
            node_dict[prefix]["function"]["qualname"],
            node_dict[prefix]["function"]["version"],
        )
    )
    for io_ in ["inputs", "outputs"]:
        for key, channel in wf_dict[io_].items():
            channel_label = _remove_us(prefix, io_, key)
            assert "semantikon_type" not in channel, "semantikon_type already set"
            channel_dict[channel_label] = channel | {"semantikon_type": io_}
    for key, node in wf_dict.get("nodes", {}).items():
        child_node, child_channel, child_edges = serialize_data(
            node, prefix=_dot(prefix, key)
        )
        node_dict.update(child_node)
        edge_list.extend(child_edges)
        channel_dict.update(child_channel)
    for args in wf_dict.get("edges", []):
        edge_list.append([_remove_us(prefix, a) for a in args])
    return node_dict, channel_dict, edge_list


def _wf_data_to_networkx(node_dict, channel_dict, edge_list):
    G = nx.DiGraph()

    for key, data in channel_dict.items():
        G.add_node(
            key,
            step=data["semantikon_type"],
            **{k: v for k, v in data.items() if k not in ["semantikon_type"]},
        )

    for key, data in node_dict.items():
        if "." not in key:
            G.name = key
            continue
        G.add_node(
            key,
            step="node",
            **{k: v for k, v in data.items() if k not in ["inputs", "outputs"]},
        )
        for inp in data.get("inputs", {}).keys():
            G.add_edge(f"{key}.inputs.{inp}", key)
        for out in data.get("outputs", {}).keys():
            G.add_edge(key, f"{key}.outputs.{out}")

    for edge in edge_list:
        G.add_edge(*edge)
    mapping = {n: n.replace(".", "-") for n in G.nodes()}
    return nx.relabel_nodes(G, mapping, copy=True)


def _to_owl_restriction(
    on_property: URIRef,
    target_class: URIRef,
    restriction_node: BNode | URIRef | None = None,
    restriction_type: URIRef = OWL.someValuesFrom,
    base_node: URIRef | None = None,
) -> Graph:
    g = Graph()
    if restriction_node is None:
        restriction_node = BNode()

    # Build the restriction
    g.add((restriction_node, RDF.type, OWL.Restriction))
    g.add((restriction_node, OWL.onProperty, on_property))
    g.add((restriction_node, restriction_type, target_class))
    if base_node is not None:
        g.add((base_node, RDFS.subClassOf, restriction_node))

    return g


<<<<<<< HEAD
def _get_graph_hash(G: nx.DiGraph) -> str:
    """
    Generate a hash for a NetworkX graph, making sure that data types and
    values (except for the global ones) because they can often not be
    serialized.

    Args:
        G (nx.DiGraph): input graph

    Returns:
        (str): hash of the graph
    """
    G_tmp = G.copy()
    for node in G_tmp.nodes:
        if G_tmp.in_degree(node) > 0:
            if "value" in G_tmp.nodes[node]:
                del G_tmp.nodes[node]["value"]
        if "dtype" in G_tmp.nodes[node]:
            del G_tmp.nodes[node]["dtype"]
    return nx.algorithms.graph_hashing.weisfeiler_lehman_graph_hash(G_tmp)
=======
def _to_shacl_shape(
    on_property: URIRef,
    target_class: URIRef,
    shape_node: BNode | URIRef | None = None,
    base_node: URIRef | None = None,
    min_count: int | None = 1,
) -> Graph:
    g = Graph()

    if shape_node is None:
        shape_node = BNode()

    # Declare PropertyShape
    g.add((shape_node, RDF.type, SH.PropertyShape))
    g.add((shape_node, SH.path, on_property))
    g.add((shape_node, SH["class"], target_class))

    # Existential semantics (OWL someValuesFrom analogue)
    if min_count is not None:
        g.add((shape_node, SH.minCount, Literal(min_count)))

    # Attach to a NodeShape via targetClass
    if base_node is not None:
        node_shape = BNode()
        g.add((node_shape, RDF.type, SH.NodeShape))
        g.add((node_shape, SH.targetClass, base_node))
        g.add((node_shape, SH.property, shape_node))

    return g
>>>>>>> afb687d6
<|MERGE_RESOLUTION|>--- conflicted
+++ resolved
@@ -512,7 +512,6 @@
     return g
 
 
-<<<<<<< HEAD
 def _get_graph_hash(G: nx.DiGraph) -> str:
     """
     Generate a hash for a NetworkX graph, making sure that data types and
@@ -533,7 +532,7 @@
         if "dtype" in G_tmp.nodes[node]:
             del G_tmp.nodes[node]["dtype"]
     return nx.algorithms.graph_hashing.weisfeiler_lehman_graph_hash(G_tmp)
-=======
+
 def _to_shacl_shape(
     on_property: URIRef,
     target_class: URIRef,
@@ -562,5 +561,4 @@
         g.add((node_shape, SH.targetClass, base_node))
         g.add((node_shape, SH.property, shape_node))
 
-    return g
->>>>>>> afb687d6
+    return g