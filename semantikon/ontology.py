--- conflicted
+++ resolved
@@ -12,32 +12,19 @@
 from semantikon.converter import get_function_dict, meta_to_dict
 from semantikon.qudt import UnitsDict
 
-<<<<<<< HEAD
 IAO: Namespace = Namespace("http://purl.obolibrary.org/obo/IAO_")
 QUDT: Namespace = Namespace("http://qudt.org/schema/qudt/")
 RO: Namespace = Namespace("http://purl.obolibrary.org/obo/RO_")
 BFO: Namespace = Namespace("http://purl.obolibrary.org/obo/BFO_")
 PMD: Namespace = Namespace("https://w3id.org/pmd/co/PMD_")
-=======
-QUDT = Namespace("http://qudt.org/schema/qudt/")
->>>>>>> 7e532e08
 
 
 class SNS:
     BASE: Namespace = Namespace("http://pyiron.org/ontology/")
-<<<<<<< HEAD
     has_part: URIRef = BFO["0000051"]
     has_participants: URIRef = BFO["0000057"]
     is_about: URIRef = IAO["0000136"]
-    has_unit: URIRef = QUDT["hasUnit"]
-=======
-    hasNode: URIRef = BASE["hasNode"]
-    hasSourceFunction: URIRef = BASE["hasSourceFunction"]
-    hasUnits: URIRef = QUDT["unit"]
-    inputOf: URIRef = BASE["inputOf"]
-    outputOf: URIRef = BASE["outputOf"]
-    hasValue: URIRef = BASE["hasValue"]
->>>>>>> 7e532e08
+    has_unit: URIRef = QUDT["unit"]
     linksTo: URIRef = BASE["linksTo"]
     precedes: URIRef = BFO["0000063"]
     participates_in: URIRef = RO["0000056"]
@@ -66,13 +53,8 @@
     parent: URIRef | None = None,
     ontology=SNS,
 ) -> _triple_type:
-<<<<<<< HEAD
-    tag_uri = URIRef(tag + ".value")
-    triples: _triple_type = [(tag_uri, ontology.participates_in, label)]
-=======
     tag_value = tag + ".value"
-    triples: _triple_type = [(label, ontology.hasValue, tag_value)]
->>>>>>> 7e532e08
+    triples: _triple_type = [(tag_value, ontology.participates_in, label)]
     if is_dataclass(dtype):
         warnings.warn(
             "semantikon_class is experimental - triples may change in the future",
@@ -112,19 +94,11 @@
             if isinstance(units, str):
                 key = ud[units]
                 if key is not None:
-<<<<<<< HEAD
-                    triples.append((tag_uri, ontology.has_unit, key))
+                    triples.append((tag_value, ontology.has_unit, key))
                 else:
-                    triples.append((tag_uri, ontology.has_unit, URIRef(units)))
+                    triples.append((tag_value, ontology.has_unit, URIRef(units)))
             else:
-                triples.append((tag_uri, ontology.has_unit, URIRef(units)))
-=======
-                    triples.append((tag_value, ontology.hasUnits, key))
-                else:
-                    triples.append((tag_value, ontology.hasUnits, URIRef(units)))
-            else:
-                triples.append((tag_value, ontology.hasUnits, URIRef(units)))
->>>>>>> 7e532e08
+                triples.append((tag_value, ontology.has_unit, URIRef(units)))
     return triples
 
 
