from typing import TypeAlias, Any
import warnings

from rdflib import Graph, Literal, RDF, RDFS, URIRef, OWL, PROV, Namespace, BNode, SH
from dataclasses import is_dataclass
from semantikon.converter import meta_to_dict, get_function_dict
from semantikon.qudt import UnitsDict
from owlrl import DeductiveClosure, OWLRL_Semantics


class PNS:
    BASE = Namespace("http://pyiron.org/ontology/")
    hasNode = BASE["hasNode"]
    hasSourceFunction = BASE["hasSourceFunction"]
    hasUnits = BASE["hasUnits"]
    inheritsPropertiesFrom = BASE["inheritsPropertiesFrom"]
    inputOf = BASE["inputOf"]
    outputOf = BASE["outputOf"]
    hasValue = BASE["hasValue"]


class NS:
    PREFIX = "semantikon_parent_prefix"
    TYPE = "semantikon_type"


ud = UnitsDict()


def _translate_has_value(
    label: URIRef,
    tag: str,
    value: Any = None,
    dtype: type | None = None,
    units: URIRef | None = None,
    parent: URIRef | None = None,
    ontology=PNS,
) -> Graph:
    tag_uri = URIRef(tag + ".value")
    triples = [(label, ontology.hasValue, tag_uri)]
    if is_dataclass(dtype):
        warnings.warn(
            "semantikon_class is experimental - triples may change in the future",
            FutureWarning,
        )
        for k, v in dtype.__dict__.items():
            if isinstance(v, type) and is_dataclass(v):
                triples.extend(
                    _translate_has_value(
                        label=label,
                        tag=_dot(tag, k),
                        value=getattr(value, k, None),
                        dtype=v,
                        parent=tag_uri,
                        ontology=ontology,
                    )
                )
        for k, v in dtype.__annotations__.items():
            metadata = meta_to_dict(v)
            triples.extend(
                _translate_has_value(
                    label=label,
                    tag=_dot(tag, k),
                    value=getattr(value, k, None),
                    dtype=metadata["dtype"],
                    units=metadata.get("units", None),
                    parent=tag_uri,
                    ontology=ontology,
                )
            )
    else:
        if parent is not None:
            triples.append((tag_uri, RDFS.subClassOf, parent))
        if value is not None:
            triples.append((tag_uri, RDF.value, Literal(value)))
        if units is not None:
            if isinstance(units, str):
                key = ud[units]
                if key is not None:
                    triples.append((tag_uri, ontology.hasUnits, key))
                else:
                    triples.append((tag_uri, ontology.hasUnits, URIRef(units)))
            else:
                triples.append((tag_uri, ontology.hasUnits, URIRef(units)))
    return triples


def _get_triples_from_restrictions(data: dict) -> list:
    triples = []
    if data.get("restrictions", None) is not None:
        triples = _restriction_to_triple(data["restrictions"])
    if data.get("triples", None) is not None:
        if isinstance(data["triples"][0], tuple | list):
            triples.extend(list(data["triples"]))
        else:
            triples.extend([data["triples"]])
    return triples


_rest_type: TypeAlias = tuple[tuple[URIRef, URIRef], ...]


def _validate_restriction_format(
    restrictions: _rest_type | tuple[_rest_type] | list[_rest_type],
) -> tuple[_rest_type]:
    if not all(isinstance(r, tuple) for r in restrictions):
        raise ValueError("Restrictions must be tuples of URIRefs")
    elif all(isinstance(rr, URIRef) for r in restrictions for rr in r):
        return (restrictions,)
    elif all(isinstance(rrr, URIRef) for r in restrictions for rr in r for rrr in rr):
        return restrictions
    else:
        raise ValueError("Restrictions must be tuples of URIRefs")


def _get_restriction_type(restriction: tuple[_rest_type]) -> URIRef:
    if restriction[0][0].startswith(OWL):
        return "OWL"
    elif restriction[0][0].startswith(SH):
        return "SH"
    raise ValueError(f"Unknown restriction type {restriction}")


def _owl_restriction_to_triple(restriction: tuple[_rest_type]) -> list:
    label = BNode()
    triples = [(None, RDF.type, label), (label, RDF.type, OWL.Restriction)]
    triples.extend([(label, r[0], r[1]) for r in restriction])
    return triples


def _sh_restriction_to_triple(restrictions: tuple[_rest_type]) -> list:
    label = BNode()
    node = restrictions[0][0] + "Node"
    triples = [
        (None, RDF.type, node),
        (node, RDF.type, SH.NodeShape),
        (node, SH.targetClass, node),
        (node, SH.property, label),
    ]
    triples.extend([(label, r[0], r[1]) for r in restrictions])
    return triples


def _restriction_to_triple(
    restrictions: _rest_type | tuple[_rest_type] | list[_rest_type],
) -> list[tuple[URIRef | None, URIRef, URIRef]]:
    """
    Convert restrictions to triples

    Args:
        restrictions (tuple): tuple of restrictions

    Returns:
        (list): list of triples

    In the semantikon notation, restrictions are given in the format:

    >>> restrictions = (
    >>>     (OWL.onProperty, EX.HasSomething),
    >>>     (OWL.someValuesFrom, EX.Something)
    >>> )

    This tuple is internally converted to the triples:

    >>> (
    >>>     (EX.HasSomethingRestriction, RDF.type, OWL.Restriction),
    >>>     (EX.HasSomethingRestriction, OWL.onProperty, EX.HasSomething),
    >>>     (EX.HasSomethingRestriction, OWL.someValuesFrom, EX.Something),
    >>>     (my_object, RDFS.subClassOf, EX.HasSomethingRestriction)
    >>> )
    """
    restrictions_collection = _validate_restriction_format(restrictions)
    triples = []
    for r in restrictions_collection:
        restriction_type = _get_restriction_type(r)
        if restriction_type == "OWL":
            triples.extend(_owl_restriction_to_triple(r))
        else:
            triples.extend(_sh_restriction_to_triple(r))
    return triples


def _parse_triple(
    triples: tuple,
    ns: str | None = None,
    label: str | URIRef | None = None,
) -> tuple:
    """
    Triples given in type hints can be expressed by a tuple of 2 or 3 elements.
    If a triple contains 2 elements, the first element is assumed to be the
    predicate and the second element the object, as semantikon automatically
    adds the argument as the subject. If a triple contains 3 elements, the
    first element is assumed to be the subject, the second element the
    predicate, and the third element the object. Instead, you can also
    indicate the position of the argument by setting it to None. Furthermore,
    if the object is a string and starts with "inputs." or "outputs.", it is
    assumed to be a channel and the namespace is added automatically.
    """
    if len(triples) == 2:
        subj, pred, obj = label, triples[0], triples[1]
    elif len(triples) == 3:
        subj, pred, obj = triples
    else:
        raise ValueError("Triple must have 2 or 3 elements")
    assert pred is not None, "Predicate must not be None"
    if subj is None:
        subj = label
    if obj is None:
        obj = label
    if obj.startswith("inputs.") or obj.startswith("outputs."):
        assert ns is not None, "Namespace must not be None"
        obj = _dot(ns, obj)
    return subj, pred, obj


def _inherit_properties(
    graph: Graph, triples_to_cancel: list | None = None, n_max: int = 1000, ontology=PNS
):
    update_query = (
        f"PREFIX ns: <{ontology.BASE}>",
        f"PREFIX rdfs: <{RDFS}>",
        f"PREFIX rdf: <{RDF}>",
        f"PREFIX owl: <{OWL}>",
        "",
        "INSERT {",
        "    ?subject ?p ?o .",
        "}",
        "WHERE {",
        "    ?subject ns:inheritsPropertiesFrom ?target .",
        "    ?target ?p ?o .",
        "    FILTER(?p != ns:inheritsPropertiesFrom)",
        "    FILTER(?p != rdfs:label)",
        "    FILTER(?p != rdf:value)",
        "    FILTER(?p != ns:hasValue)",
        "    FILTER(?p != rdf:type)",
        "    FILTER(?p != owl:sameAs)",
        "}",
    )
    if triples_to_cancel is None:
        triples_to_cancel = []
    n = 0
    for _ in range(n_max):
        graph.update("\n".join(update_query))
        for t in triples_to_cancel:
            if t in graph:
                graph.remove(t)
        if len(graph) == n:
            break
        n = len(graph)


def _validate_values_by_python(graph: Graph) -> list:
    missing_triples = []
    for restrictions in graph.subjects(RDF.type, OWL.Restriction):
        on_property = graph.value(restrictions, OWL.onProperty)
        some_values_from = graph.value(restrictions, OWL.someValuesFrom)
        if on_property and some_values_from:
            for cls in graph.subjects(OWL.equivalentClass, restrictions):
                for instance in graph.subjects(RDF.type, cls):
                    if not (instance, on_property, some_values_from) in graph:
                        missing_triples.append(
                            (instance, on_property, some_values_from)
                        )
    return missing_triples


def _validate_values_by_sparql(graph: Graph) -> list:
    query = """SELECT ?instance ?onProperty ?someValuesFrom WHERE {
        ?restriction a owl:Restriction ;
                     owl:onProperty ?onProperty ;
                     owl:someValuesFrom ?someValuesFrom .

        ?cls owl:equivalentClass ?restriction .
        ?instance a ?cls .

        FILTER NOT EXISTS {
            ?instance ?onProperty ?someValuesFrom .
        }
    }"""
    return list(graph.query(query))


def validate_values(
    graph: Graph, run_reasoner: bool = True, sparql: bool = True
) -> list:
    """
    Validate if all values required by restrictions are present in the graph

    Args:
        graph (rdflib.Graph): graph to be validated
        run_reasoner (bool): if True, run the reasoner
        sparql (bool): if True, validate using SPARQL, otherwise use Python

    Returns:
        (list): list of missing triples
    """
    if run_reasoner:
        DeductiveClosure(OWLRL_Semantics).expand(graph)
    if sparql:
        return _validate_values_by_sparql(graph)
    else:
        return _validate_values_by_python(graph)


def _append_missing_items(graph: Graph) -> Graph:
    """
    This function makes sure that all properties defined in the descriptions
    become valid.
    """
    for p, o in zip(
        [OWL.onProperty, OWL.someValuesFrom, OWL.allValuesFrom],
        [RDF.Property, OWL.Class, OWL.Class],
    ):
        for obj in graph.objects(None, p):
            triple = (obj, RDF.type, o)
            if triple not in graph:
                graph.add(triple)
    return graph


def _convert_to_uriref(value):
    if isinstance(value, URIRef) or isinstance(value, Literal):
        return value  # Already a URIRef
    elif isinstance(value, str):
        return URIRef(value)  # Convert string to URIRef
    else:
        raise TypeError(f"Unsupported type: {type(value)}")


def _function_to_triples(function: callable, node_label: str, ontology=PNS) -> list:
    f_dict = get_function_dict(function)
    triples = []
    if f_dict.get("uri", None) is not None:
        triples.append((node_label, RDF.type, f_dict["uri"]))
    for t in _get_triples_from_restrictions(f_dict):
        triples.append(_parse_triple(t, ns=node_label, label=node_label))
    triples.append((node_label, ontology.hasSourceFunction, f_dict["label"]))
    return triples


def _parse_channel(
    channel_dict: dict, channel_label: str, edge_dict: str, ontology=PNS
):
    triples = []
    if "type_hint" in channel_dict:
        channel_dict.update(meta_to_dict(channel_dict["type_hint"]))
    triples.append((channel_label, RDF.type, PROV.Entity))
    if channel_dict.get("uri", None) is not None:
        triples.append((channel_label, RDF.type, channel_dict["uri"]))
    tag = edge_dict.get(*2 * [channel_label])
    triples.extend(
        _translate_has_value(
            label=channel_label,
            tag=tag,
            value=channel_dict.get("value", None),
            dtype=channel_dict.get("dtype", None),
            units=channel_dict.get("units", None),
            ontology=ontology,
        )
    )
    if channel_dict[NS.TYPE] == "inputs":
        triples.append((channel_label, ontology.inputOf, label))
    elif channel_dict[NS.TYPE] == "outputs":
        triples.append((channel_label, ontology.outputOf, label))
    for t in _get_triples_from_restrictions(channel_dict):
        triples.append(_parse_triple(t, ns=label, label=channel_label))
    return triples


def _remove_us(*arg) -> str:
    s = ".".join(arg)
    return ".".join(t.split("__")[-1] for t in s.split("."))


def _get_all_edge_dict(data):
    edges = {}
    for e in data:
        if all(["inputs." in ee for ee in e]):
            edges[e[0]] = e[1]
        else:
            edges[e[1]] = e[0]
    return edges


def _order_edge_dict(data):
    for key, value in data.items():
        if value in data:
            data[key] = data[value]
    return data


def _get_full_edge_dict(data):
    edges = _get_all_edge_dict(data)
    edges = _order_edge_dict(edges)
    return edges


def _get_edge_dict(edges: list) -> dict:
    d = {_remove_us(edge[1]): _remove_us(edge[0]) for edge in edges}
    assert len(d) == len(edges), f"Duplicate keys in edge list: {edges}"
    return d


def _dot(*args):
    return ".".join([a for a in args if a is not None])


def _convert_edge_triples(inp: str, out: str, prefix: str, ontology=PNS) -> tuple:
    if inp.startswith("outputs.") or out.startswith("inputs."):
        return (_dot(prefix, inp), OWL.sameAs, _dot(prefix, out))
    return (_dot(prefix, inp), ontology.inheritsPropertiesFrom, _dot(prefix, out))


def _edges_to_triples(edges: list, prefix: str, ontology=PNS) -> list:
    return [
        _convert_edge_triples(inp, out, prefix, ontology) for inp, out in edges.items()
    ]


def _parse_workflow(
    node_dict: dict,
    edge_list: list,
    ontology=PNS,
) -> list:
    if full_edge_dict is None:
<<<<<<< HEAD
        full_edge_dict = _get_full_edge_dict(edge_list)
=======
        full_edge_dict = _get_full_edge_dict(serialize_data(wf_dict)[2])
    if label is None:
        label = wf_dict["label"]
>>>>>>> 904d3e3b
    triples = [(label, RDF.type, PROV.Activity)]
    for channel_label, channel_dict in node_dict.items():
        if "node" not in channel_dict[NS.TYPE]:
            triples.extend(
                _parse_channel(channel_dict, channel_label, full_edge_dict, ontology)
            )
    triples.extend(
        _edges_to_triples(_get_edge_dict(data_edges), label, ontology)
    )

    if "nodes" in wf_dict and "data_edges" in wf_dict:
        for n_label, node in wf_dict["nodes"].items():
            node_label = _dot(label, n_label)
            triples.append((label, ontology.hasNode, node_label))
            for n in _parse_workflow(node, node_label, full_edge_dict, ontology):
                triples.append(n)
    elif "function" in wf_dict:
        triples.extend(_function_to_triples(wf_dict["function"], label, ontology))
    else:
        raise ValueError("Invalid workflow dictionary")
    return triples


def _parse_cancel(wf_channels: dict) -> list:
    triples = []
    for n_label, channel_dict in wf_channels.items():
        if "cancel" not in channel_dict:
            continue
        cancel = channel_dict["cancel"]
        assert isinstance(cancel, list | tuple)
        assert len(cancel) > 0
        if not isinstance(cancel[0], list | tuple):
            cancel = [cancel]
        for c in cancel:
            triples.append(_parse_triple(c, label=n_label))
    return [tuple([_convert_to_uriref(tt) for tt in t]) for t in triples]


def get_knowledge_graph(
    wf_dict: dict,
    graph: Graph | None = None,
    inherit_properties: bool = True,
    ontology=PNS,
    append_missing_items: bool = True,
) -> Graph:
    """
    Generate RDF graph from a dictionary containing workflow information

    Args:
        wf_dict (dict): dictionary containing workflow information
        graph (rdflib.Graph): graph to be updated
        inherit_properties (bool): if True, properties are inherited

    Returns:
        (rdflib.Graph): graph containing workflow information
    """
    if graph is None:
        graph = Graph()
    node_dict, edge_list = serialize_data(wf_dict)
    triples = _parse_workflow(node_dict, edge_list, ontology=ontology)
    triples_to_cancel = _parse_cancel(node_dict)
    for triple in triples:
        if any(t is None for t in triple):
            continue
        converted_triples = (_convert_to_uriref(t) for t in triple)
        graph.add(converted_triples)
    if inherit_properties:
        _inherit_properties(graph, triples_to_cancel, ontology=ontology)
    if append_missing_items:
        graph = _append_missing_items(graph)
    return graph


def _is_unique(tag, graph):
    return tag not in [h for g in graph.subject_objects(None, None) for h in g]


def _dataclass_to_knowledge_graph(parent, name_space, graph=None, parent_name=None):
    if graph is None:
        graph = Graph()
    for name, obj in vars(parent).items():
        if isinstance(obj, type):  # Check if it's a class
            if _is_unique(name_space[name], graph):
                if parent_name is not None:
                    graph.add(
                        (name_space[name], RDFS.subClassOf, name_space[parent_name])
                    )
                else:
                    graph.add((name_space[name], RDF.type, RDFS.Class))
            else:
                raise ValueError(f"{name} used multiple times")
            _dataclass_to_knowledge_graph(obj, name_space, graph, name)
    return graph


def dataclass_to_knowledge_graph(class_name, name_space):
    """
    Convert a dataclass to a knowledge graph

    Args:
        class_name (dataclass): dataclass to be converted
        name_space (rdflib.Namespace): namespace to be used

    Returns:
        (rdflib.Graph): knowledge graph
    """
    return _dataclass_to_knowledge_graph(
        class_name, name_space, graph=None, parent_name=class_name.__name__
    )


def serialize_data(wf_dict, prefix=None):
    edge_list = []
    channel_dict = {}
    if prefix is None:
        prefix = wf_dict["label"]
    node_dict = {
        prefix: {
            key: value
            for key, value in wf_dict.items()
            if key not in ["inputs", "outputs", "nodes", "data_edges", "label"]
        }
    }
    for io_ in ["inputs", "outputs"]:
        for key, channel in wf_dict[io_].items():
            channel_label = _remove_us(prefix, io_, key)
<<<<<<< HEAD
            assert NS.PREFIX not in channel_dict, f"{NS.PREFIX} already set"
            assert NS.TYPE not in channel_dict, f"{NS.TYPE} already set"
            node_dict[channel_label] = channel_dict | {
=======
            assert NS.PREFIX not in channel, f"{NS.PREFIX} already set"
            assert NS.IO not in channel, f"{NS.IO} already set"
            node_dict[channel_label] = channel | {
>>>>>>> 904d3e3b
                NS.PREFIX: prefix,
                NS.TYPE: io_,
            }
<<<<<<< HEAD
    if "nodes" in wf_dict:
        nodes = []
        for key, node in wf_dict["nodes"].items():
            nodes.append(_dot(prefix, key))
            child_node, child_edges = serialize_data(node, prefix=nodes[-1])
            node_dict.update(child_node)
            edge_list.extend(child_edges)
        node_dict[prefix] = {NS.TYPE: "macro_node", "child_nodes": nodes}
    elif "function" in wf_dict:
        node_dict[prefix] = {NS.TYPE: "leaf_node", "function": wf_dict["function"]}
=======
    for key, node in wf_dict.get("nodes", {}).items():
        child_node, child_channel, child_edges = serialize_data(
            node, prefix=_dot(prefix, key)
        )
        node_dict.update(child_node)
        edge_list.extend(child_edges)
        channel_dict.update(child_channel)
>>>>>>> 904d3e3b
    for args in wf_dict.get("data_edges", []):
        edge_list.append([_remove_us(prefix, a) for a in args])
    return node_dict, channel_dict, edge_list<|MERGE_RESOLUTION|>--- conflicted
+++ resolved
@@ -419,23 +419,17 @@
 
 def _parse_workflow(
     node_dict: dict,
+    child_dict: dict,
     edge_list: list,
     ontology=PNS,
 ) -> list:
     if full_edge_dict is None:
-<<<<<<< HEAD
         full_edge_dict = _get_full_edge_dict(edge_list)
-=======
-        full_edge_dict = _get_full_edge_dict(serialize_data(wf_dict)[2])
-    if label is None:
-        label = wf_dict["label"]
->>>>>>> 904d3e3b
     triples = [(label, RDF.type, PROV.Activity)]
     for channel_label, channel_dict in node_dict.items():
-        if "node" not in channel_dict[NS.TYPE]:
-            triples.extend(
-                _parse_channel(channel_dict, channel_label, full_edge_dict, ontology)
-            )
+        triples.extend(
+            _parse_channel(channel_dict, channel_label, full_edge_dict, ontology)
+        )
     triples.extend(
         _edges_to_triples(_get_edge_dict(data_edges), label, ontology)
     )
@@ -488,8 +482,8 @@
     """
     if graph is None:
         graph = Graph()
-    node_dict, edge_list = serialize_data(wf_dict)
-    triples = _parse_workflow(node_dict, edge_list, ontology=ontology)
+    node_dict, channel_dict, edge_list = serialize_data(wf_dict)
+    triples = _parse_workflow(node_dict, channel_dict, edge_list, ontology=ontology)
     triples_to_cancel = _parse_cancel(node_dict)
     for triple in triples:
         if any(t is None for t in triple):
@@ -556,30 +550,12 @@
     for io_ in ["inputs", "outputs"]:
         for key, channel in wf_dict[io_].items():
             channel_label = _remove_us(prefix, io_, key)
-<<<<<<< HEAD
-            assert NS.PREFIX not in channel_dict, f"{NS.PREFIX} already set"
-            assert NS.TYPE not in channel_dict, f"{NS.TYPE} already set"
-            node_dict[channel_label] = channel_dict | {
-=======
             assert NS.PREFIX not in channel, f"{NS.PREFIX} already set"
             assert NS.IO not in channel, f"{NS.IO} already set"
             node_dict[channel_label] = channel | {
->>>>>>> 904d3e3b
                 NS.PREFIX: prefix,
                 NS.TYPE: io_,
             }
-<<<<<<< HEAD
-    if "nodes" in wf_dict:
-        nodes = []
-        for key, node in wf_dict["nodes"].items():
-            nodes.append(_dot(prefix, key))
-            child_node, child_edges = serialize_data(node, prefix=nodes[-1])
-            node_dict.update(child_node)
-            edge_list.extend(child_edges)
-        node_dict[prefix] = {NS.TYPE: "macro_node", "child_nodes": nodes}
-    elif "function" in wf_dict:
-        node_dict[prefix] = {NS.TYPE: "leaf_node", "function": wf_dict["function"]}
-=======
     for key, node in wf_dict.get("nodes", {}).items():
         child_node, child_channel, child_edges = serialize_data(
             node, prefix=_dot(prefix, key)
@@ -587,7 +563,6 @@
         node_dict.update(child_node)
         edge_list.extend(child_edges)
         channel_dict.update(child_channel)
->>>>>>> 904d3e3b
     for args in wf_dict.get("data_edges", []):
         edge_list.append([_remove_us(prefix, a) for a in args])
     return node_dict, channel_dict, edge_list