--- conflicted
+++ resolved
@@ -416,14 +416,9 @@
             used = [used]
         for uu in used:
             triples.append((node_label, PROV.used, uu))
-<<<<<<< HEAD
-    triples.append((f_dict["label"], ontology.is_about, node_label))
-    triples.append((f_dict["label"], RDF.type, IAO["0000030"])) # Information Content Entity
-=======
     identifier = f_dict["identifier"].replace(":", ".")
     triples.append((identifier, ontology.is_about, node_label))
-    triples.append((identifier, RDF.type, IAO["0000030"]))
->>>>>>> 545940fb
+    triples.append((identifier, RDF.type, IAO["0000030"])) # Information Content Entity
     return triples
 
 
