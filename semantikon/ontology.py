--- conflicted
+++ resolved
@@ -236,7 +236,6 @@
             )
     else:
         g.add((node, RDF.type, io_assignment))
-<<<<<<< HEAD
         g.add((node, has_specified_io, data_node))
         if "value" in data and list(g.objects(data_node, RDF.value)) == []:
             g.add((data_node, RDF.value, Literal(data["value"])))
@@ -245,7 +244,6 @@
         if "uri" in data:
             g.add((data_node, RDF.type, data["uri"]))
         g.add((data_node, SNS.specifies_value_of, SNS.value_specification))
-=======
     if "derived_from" in data:
         assert step == "outputs", "derived_from only valid for outputs"
         for inp in G.predecessors(node_name.split("-outputs-")[0]):
@@ -261,7 +259,6 @@
             raise ValueError(
                 f"derived_from {data['derived_from']} not found in predecessors"
             )
->>>>>>> c273b294
     return g
 
 
