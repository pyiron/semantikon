--- conflicted
+++ resolved
@@ -50,10 +50,7 @@
 
 def _translate_has_value(
     value_node: URIRef | str | BNode | None,
-<<<<<<< HEAD
     t_box: bool = False,
-=======
->>>>>>> 25e32779
     value: Any = None,
     uri: URIRef | str | None = None,
     dtype: type | None = None,
@@ -65,11 +62,7 @@
     **kwargs,
 ) -> _triple_type:
     triples: _triple_type = []
-<<<<<<< HEAD
     if value is not None and not t_box:
-=======
-    if value is not None:
->>>>>>> 25e32779
         triples.append((value_node, RDF.value, Literal(value)))
     if units is not None:
         if isinstance(units, str):
@@ -78,24 +71,17 @@
             triples.append((value_node, ontology.has_unit, obj))
         else:
             triples.append((value_node, ontology.has_unit, URIRef(units)))
-<<<<<<< HEAD
     if uri is not None:
         if t_box:
             triples.append((value_node, RDFS.subClassOf, uri))
         else:
             triples.append((value_node, RDF.type, uri))
-=======
->>>>>>> 25e32779
     if custom_triples is not None:
         triples.extend(_align_triples(custom_triples))
     if derived_from is not None:
         triples.append(("self", PROV.wasDerivedFrom, derived_from))
     if restrictions is not None:
-<<<<<<< HEAD
         triples.extend(_restriction_to_triple(restrictions, t_box=t_box))
-=======
-        triples.extend(_restriction_to_triple(restrictions))
->>>>>>> 25e32779
     return triples
 
 
@@ -419,11 +405,7 @@
             used = [used]
         for uu in used:
             triples.append((node_label, PROV.used, uu))
-<<<<<<< HEAD
-    identifier = f_dict["identifier"]
-=======
     identifier = ".".join([f_dict["module"], f_dict["qualname"], f_dict["version"]])
->>>>>>> 25e32779
     triples.append((identifier, ontology.is_about, node_label))
     if t_box:
         triples.append((identifier, RDFS.subClassOf, IAO["0000030"]))
@@ -443,10 +425,15 @@
             value_node = f"{io_label}.value"
             triples.append((io_label, ontology.has_participant, value_node))
             for triple in _translate_has_value(
-                value_node=value_node, t_box=t_box, ontology=ontology, **data,
+                value_node=value_node,
+                t_box=t_box,
+                ontology=ontology,
+                **data,
             ):
-                
-                triples.append(list(_parse_triple(triple, ns=node_label, label=value_node)))
+
+                triples.append(
+                    list(_parse_triple(triple, ns=node_label, label=value_node))
+                )
     return triples
 
 
@@ -466,7 +453,6 @@
         triples.append((channel_label, RDF.type, channel_dict["uri"]))
     value_node = str(edge_dict.get(*2 * [channel_label])) + ".value"
     triples.append((channel_label, ontology.has_participant, value_node))
-<<<<<<< HEAD
     is_main = channel_label not in edge_dict
     triples.extend(
         _translate_has_value(
@@ -474,17 +460,10 @@
             t_box=t_box,
             value=channel_dict.get("value", None) if is_main else None,
             uri=channel_dict.get("uri", None) if is_main else None,
-=======
-    triples.extend(
-        _translate_has_value(
-            value_node=value_node,
-            value=channel_dict.get("value", None),
->>>>>>> 25e32779
             dtype=channel_dict.get("dtype", None),
             units=channel_dict.get("units", None),
             custom_triples=channel_dict.get("triples", None),
             derived_from=channel_dict.get("derived_from", None),
-<<<<<<< HEAD
             ontology=ontology,
         )
     )
@@ -507,26 +486,11 @@
         (
             ".".join([bearer] + channel_label.split(".")[-2:]),
             ontology.is_about,
-=======
-            restrictions=channel_dict.get("restrictions", None),
-            ontology=ontology,
-        )
-    )
-    triples.append(
-        (
-            channel_label.split(f".{channel_dict[NS.TYPE]}.")[0],
-            ontology.has_part,
->>>>>>> 25e32779
             channel_label,
         )
     )
     return [
-<<<<<<< HEAD
-        _parse_triple(t, ns=channel_dict[NS.PREFIX], label=value_node)
-=======
-        _parse_triple(t, ns=channel_dict[NS.PREFIX], label=channel_label)
->>>>>>> 25e32779
-        for t in triples
+        _parse_triple(t, ns=channel_dict[NS.PREFIX], label=value_node) for t in triples
     ]
 
 
