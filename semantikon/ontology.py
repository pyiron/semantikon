import json
from dataclasses import dataclass
from typing import Any, TypeAlias

import networkx as nx
from flowrep.tools import get_function_metadata
from owlrl import DeductiveClosure, OWLRL_Semantics
from rdflib import OWL, RDF, RDFS, BNode, Graph, Literal, Namespace, URIRef
from rdflib.namespace import SH
from rdflib.term import IdentifiedNode

from semantikon.qudt import UnitsDict

IAO: Namespace = Namespace("http://purl.obolibrary.org/obo/IAO_")
QUDT: Namespace = Namespace("http://qudt.org/schema/qudt/")
RO: Namespace = Namespace("http://purl.obolibrary.org/obo/RO_")
BFO: Namespace = Namespace("http://purl.obolibrary.org/obo/BFO_")
OBI: Namespace = Namespace("http://purl.obolibrary.org/obo/OBI_")
PMD: Namespace = Namespace("https://w3id.org/pmd/co/PMD_")
SCHEMA: Namespace = Namespace("http://schema.org/")
STATO: Namespace = Namespace("http://purl.obolibrary.org/obo/STATO_")
BASE: Namespace = Namespace("http://pyiron.org/ontology/")


@dataclass(frozen=True)
class SNS:
    has_part: URIRef = BFO["0000051"]
    part_of: URIRef = BFO["0000050"]
    participates_in: URIRef = RO["0000056"]
    has_participant: URIRef = RO["0000057"]
    has_specified_input: URIRef = OBI["0000293"]
    is_specified_input_of: URIRef = OBI["0000295"]
    has_specified_output: URIRef = OBI["0000299"]
    is_specified_output_of: URIRef = OBI["0000312"]
    has_unit: URIRef = QUDT["hasUnit"]
    input_assignment: URIRef = PMD["0000066"]
    executes: URIRef = STATO["0000102"]
    output_assignment: URIRef = PMD["0000067"]
    precedes: URIRef = BFO["0000063"]
    process: URIRef = BFO["0000015"]
    continuant: URIRef = BFO["0000002"]
    value_specification: URIRef = OBI["0001933"]
    specifies_value_of: URIRef = OBI["0001927"]
<<<<<<< HEAD
    software_method: URIRef = IAO["0000591"]
    textual_entity: URIRef = IAO["0000300"]
    denotes: URIRef = IAO["0000219"]
=======
    derives_from: URIRef = RO["0001000"]
    software_method: URIRef = IAO["0000591"]
>>>>>>> fa70720b


ud = UnitsDict()

_triple_type: TypeAlias = list[
    tuple[IdentifiedNode | str | None, URIRef, IdentifiedNode | str | None]
]


_rest_type: TypeAlias = tuple[tuple[URIRef, URIRef], ...]


def _units_to_uri(units: str | URIRef) -> URIRef:
    if isinstance(units, URIRef):
        return units
    key = ud[units]
    if key is not None:
        return key
    return URIRef(units)


def _check_missing_triples(graph: Graph) -> list:
    return []


def _check_connections(graph: Graph, strict_typing: bool = False, ontology=SNS) -> list:
    """
    Check if the connections between inputs and outputs are compatible

    Args:
        graph (rdflib.Graph): graph to be validated
        strict_typing (bool): if True, check for strict typing

    Returns:
        (list): list of incompatible connections
    """
    return []


def _check_units(graph: Graph, ontology=SNS) -> dict[URIRef, list[URIRef]]:
    """
    Check if there are multiple units assigned to the same term

    Args:
        graph (rdflib.Graph): graph to be validated

    Returns:
        (dict): dictionary of terms with multiple units
    """
    return {}


def validate_values(
    graph: Graph, run_reasoner: bool = True, strict_typing: bool = False, ontology=SNS
) -> dict[str, Any]:
    """
    Validate if all values required by restrictions are present in the graph

    Args:
        graph (rdflib.Graph): graph to be validated
        run_reasoner (bool): if True, run the reasoner
        strict_typing (bool): if True, check for strict typing

    Returns:
        (dict): list of missing triples
    """
    if run_reasoner:
        DeductiveClosure(OWLRL_Semantics).expand(graph)
    return {
        "missing_triples": _check_missing_triples(graph),
        "incompatible_connections": _check_connections(
            graph, strict_typing=strict_typing, ontology=ontology
        ),
        "distinct_units": _check_units(graph, ontology=ontology),
    }


def extract_dataclass(
    graph: Graph, namespace: Namespace | None = None, ontology=SNS
) -> Graph:
    return Graph()


def get_knowledge_graph(
    wf_dict: dict,
    t_box: bool = False,
    namespace: Namespace | None = None,
) -> Graph:
    """
    Generate RDF graph from a dictionary containing workflow information

    Args:
        wf_dict (dict): dictionary containing workflow information
        t_box (bool): if True, generate T-Box graph, otherwise A-Box graph
        namespace (Namespace): namespace to be used for the graph

    Returns:
        (rdflib.Graph): graph containing workflow information
    """
    G = serialize_and_convert_to_networkx(wf_dict)
    graph = _nx_to_kg(G, t_box=t_box, namespace=namespace)
    return graph


def _wf_node_to_graph(
    node_name: str,
    kg_node: URIRef,
    data: dict,
    G: nx.DiGraph,
    t_box: bool,
    namespace: Namespace,
) -> Graph:
    g = Graph()
    f_node = namespace[data["function"]["identifier"].replace(".", "-")]
<<<<<<< HEAD
    if list(g.triples((f_node, None, None))) == []:
        g.add((f_node, RDF.type, SNS.software_method))
        g.add((f_node, RDFS.label, Literal(data["function"]["qualname"])))
        if data["function"].get("docstring", "") != "":
            docstring = BNode(f_node + "_docstring")
            g.add((docstring, RDF.type, SNS.textual_entity))
            g.add((docstring, RDF.value, Literal(data["function"]["docstring"])))
            g.add((docstring, SNS.denotes, f_node))
=======
    g.add((f_node, RDF.type, SNS.software_method))
>>>>>>> fa70720b
    if t_box:
        for io in [G.predecessors(node_name), G.successors(node_name)]:
            for item in io:
                g += _to_owl_restriction(
                    on_property=SNS.has_part,
                    target_class=namespace[item],
                    base_node=kg_node,
                )
        g.add((kg_node, RDFS.subClassOf, SNS.process))
        g += _to_owl_restriction(
            on_property=SNS.has_participant,
            target_class=f_node,
            base_node=kg_node,
        )
    else:
        g.add((kg_node, RDF.type, SNS.process))
        for inp in G.predecessors(node_name):
            g.add((kg_node, SNS.has_part, namespace[inp]))
        for out in G.successors(node_name):
            g.add((kg_node, SNS.has_part, namespace[out]))
        g.add((kg_node, SNS.has_participant, f_node))
<<<<<<< HEAD
=======
    return g


def _get_data_node(io: str, G: nx.DiGraph, t_box: bool = False) -> BNode:
    candidate = list(G.predecessors(io))
    assert len(candidate) <= 1
    if len(candidate) == 0 or G.nodes[candidate[0]]["step"] == "node" or t_box:
        return f"{io}_data"
    return _get_data_node(candidate[0], G)


def _detect_io_from_str(G: nx.DiGraph, seeked_io: str, ref_io: str) -> str:
    main_node = ref_io.replace(".", "-").split("-outputs-")[0].split("-inputs-")[0]
    candidate = (
        G.predecessors(main_node) if "inputs" in seeked_io else G.successors(main_node)
    )
    for io in candidate:
        if io.endswith(seeked_io.replace(".", "-")):
            return _get_data_node(io=io, G=G)
    raise ValueError(f"IO {seeked_io} not found in graph")


def _translate_triples(
    triples: _triple_type,
    node_name: str,
    data_node: BNode,
    G: nx.DiGraph,
    t_box: bool,
    namespace: Namespace,
) -> Graph:
    def _local_str_to_uriref(t: URIRef | BNode | str | None) -> IdentifiedNode | BNode:
        if isinstance(t, (URIRef, BNode)):
            return t
        elif t == "self" or t is None:
            return data_node
        elif isinstance(t, str) and (t.startswith("inputs") or t.startswith("outputs")):
            return BNode(
                namespace[_detect_io_from_str(G=G, seeked_io=t, ref_io=node_name)]
            )
        else:
            raise ValueError(f"{t} not recognized")

    g = Graph()
    for triple in triples:
        if len(triple) == 2:
            s = data_node
            p, o = triple
        else:
            s, p, o = triple
        s = _local_str_to_uriref(s)
        o = _local_str_to_uriref(o)
        if t_box:
            g += _to_owl_restriction(
                on_property=p,
                target_class=o,
                base_node=s,
            )
        else:
            g.add((s, p, o))
>>>>>>> fa70720b
    return g


def _wf_io_to_graph(
    step: str,
    node_name: str,
    node: URIRef,
    data: dict,
    G: nx.DiGraph,
    t_box: bool,
    namespace: Namespace,
) -> Graph:
    g = Graph()
    if data.get("label") is not None:
        g.add((node, RDFS.label, Literal(data["label"])))
    else:
        g.add((node, RDFS.label, Literal(node_name.split("-")[-1])))
    io_assignment = SNS.input_assignment if step == "inputs" else SNS.output_assignment
    data_node = BNode(namespace[_get_data_node(io=node_name, G=G, t_box=t_box)])
    has_specified_io = (
        SNS.has_specified_input if step == "inputs" else SNS.has_specified_output
    )
    if t_box:
        g += _to_owl_restriction(has_specified_io, data_node, base_node=node)
        g.add((node, RDFS.subClassOf, io_assignment))
        if "units" in data:
            g += _to_owl_restriction(
                on_property=SNS.has_unit,
                target_class=_units_to_uri(data["units"]),
                restriction_type=OWL.hasValue,
                base_node=data_node,
            )
        if step == "inputs":
            out = list(G.predecessors(node_name))
            assert len(out) <= 1
            if len(out) == 1:
                assert G.nodes[out[0]]["step"] in ["outputs", "inputs"]
                if G.nodes[out[0]]["step"] == "outputs":
                    g += _to_owl_restriction(
                        on_property=SNS.is_specified_output_of,
                        target_class=namespace[out[0]],
                        base_node=data_node,
                    )
        g.add((data_node, RDFS.subClassOf, SNS.value_specification))
        if "uri" in data:
            g += _to_owl_restriction(
                on_property=SNS.specifies_value_of,
                target_class=data["uri"],
                base_node=data_node,
            )
    else:
        g.add((node, RDF.type, io_assignment))
        g.add((node, has_specified_io, data_node))
        if "value" in data and list(g.objects(data_node, RDF.value)) == []:
            g.add((data_node, RDF.value, Literal(data["value"])))
        if "units" in data:
            g.add((data_node, OWL.hasValue, _units_to_uri(data["units"])))
        if "uri" in data:
            g.add((data_node, RDF.type, data["uri"]))
        g.add((data_node, SNS.specifies_value_of, SNS.value_specification))
    triples = data.get("triples", [])
    if triples != [] and not isinstance(triples[0], list | tuple):
        triples = [triples]
    if "derived_from" in data:
        assert step == "outputs", "derived_from only valid for outputs"
        triples.append(("self", SNS.derives_from, data["derived_from"]))
    if len(triples) > 0:
        g += _translate_triples(
            triples=triples,
            node_name=node_name,
            data_node=data_node,
            G=G,
            t_box=t_box,
            namespace=namespace,
        )
    return g


def _parse_precedes(
    G: nx.DiGraph,
    workflow_node: URIRef,
    t_box: bool,
    namespace: Namespace,
) -> Graph:
    g = Graph()
    for node in G.nodes.data():
        if node[1]["step"] == "node":
            successors = list(_get_successor_nodes(G, node[0]))
            if len(successors) == 0:
                if t_box:
                    g += _to_owl_restriction(
                        on_property=SNS.has_part,
                        target_class=namespace[node[0]],
                        base_node=workflow_node,
                    )
                else:
                    g.add((workflow_node, SNS.has_part, namespace[node[0]]))
            else:
                if t_box:
                    node_tmp = BNode()
                    for succ in successors:
                        g += _to_owl_restriction(
                            on_property=SNS.precedes,
                            target_class=namespace[succ],
                            base_node=node_tmp,
                        )
                    g.add((node_tmp, RDFS.subClassOf, namespace[node[0]]))
                    g += _to_owl_restriction(
                        on_property=SNS.has_part,
                        target_class=node_tmp,
                        base_node=workflow_node,
                    )
                else:
                    for succ in successors:
                        g.add((namespace[node[0]], SNS.precedes, namespace[succ]))
                    g.add((workflow_node, SNS.has_part, namespace[node[0]]))
    return g


def _parse_global_io(
    G: nx.DiGraph,
    workflow_node: URIRef,
    t_box: bool,
    namespace: Namespace,
) -> Graph:
    g = Graph()
    global_inputs = [
        n for n in G.nodes.data() if G.in_degree(n[0]) == 0 and n[1]["step"] == "inputs"
    ]
    global_outputs = [
        n
        for n in G.nodes.data()
        if G.out_degree(n[0]) == 0 and n[1]["step"] == "outputs"
    ]
    for on_property, global_io in zip(
        [SNS.has_specified_input, SNS.has_specified_output],
        [global_inputs, global_outputs],
    ):
        for io in global_io:
            if t_box:
                g += _to_owl_restriction(
                    on_property=on_property,
                    target_class=namespace[io[0]],
                    base_node=workflow_node,
                )
            else:
                g.add((workflow_node, on_property, namespace[io[0]]))
    return g


def _nx_to_kg(G: nx.DiGraph, t_box: bool, namespace: Namespace | None = None) -> Graph:
    g = Graph()
    g.bind("qudt", str(QUDT))
    g.bind("unit", "http://qudt.org/vocab/unit/")
    g.bind("sns", str(BASE))
    g.bind("iao", str(IAO))
    g.bind("bfo", str(BFO))
    g.bind("obi", str(OBI))
    g.bind("ro", str(RO))
    g.bind("pmdco", str(PMD))
    g.bind("schema", str(SCHEMA))
    g.bind("stato", str(STATO))
    if namespace is not None:
        g.bind("ns", str(namespace))
    if namespace is None:
        namespace = BASE
    workflow_node = namespace[G.name]
    for comp in G.nodes.data():
        data = comp[1].copy()
        step = data.pop("step")
        node = namespace[comp[0]]
        if t_box:
            g.add((node, RDF.type, OWL.Class))
        assert step in ["node", "inputs", "outputs"], f"Unknown step: {step}"
        if step == "node":
            g += _wf_node_to_graph(
                node_name=comp[0],
                kg_node=node,
                data=data,
                G=G,
                t_box=t_box,
                namespace=namespace,
            )
        else:
            g += _wf_io_to_graph(
                step=step,
                node_name=comp[0],
                node=node,
                data=data,
                G=G,
                t_box=t_box,
                namespace=namespace,
            )

    g.add((workflow_node, RDF.type, OWL.Class))
    g.add((workflow_node, RDFS.subClassOf, SNS.process))
    g += _parse_precedes(
        G=G, workflow_node=workflow_node, t_box=t_box, namespace=namespace
    )
    g += _parse_global_io(
        G=G, workflow_node=workflow_node, t_box=t_box, namespace=namespace
    )
    return g


def _get_successor_nodes(G, node_name):
    for out in G.successors(node_name):
        for inp in G.successors(out):
            for node in G.successors(inp):
                yield node


def serialize_and_convert_to_networkx(
    wf_dict: dict, prefix: str | None = None
) -> nx.DiGraph:
    """
    Serializes a workflow dictionary and converts it into a NetworkX directed graph.

    Args:
        wf_dict (dict): The workflow dictionary to process.
        prefix (str | None): Optional prefix for node names.

    Returns:
        nx.DiGraph: A directed graph representation of the workflow.
    """

    def _remove_us(*args) -> str:
        """Remove underscores from the components of a dotted string."""
        s = ".".join(args)
        return ".".join(part.split("__")[-1] for part in s.split("."))

    def _dot(*args) -> str:
        """Join components with a dot, ignoring None values."""
        return ".".join([a for a in args if a is not None])

    def _serialize_workflow(wf_dict: dict, prefix: str) -> tuple[dict, dict, list]:
        """Serialize the workflow dictionary into node, channel, and edge data."""
        edge_list = []
        channel_dict = {}
        node_dict = {
            prefix: {
                key: value
                for key, value in wf_dict.items()
                if key not in ["nodes", "edges"]
            }
        }
        node_dict[prefix]["function"] = get_function_metadata(
            wf_dict["function"], full_metadata=True
        )
        node_dict[prefix]["function"]["identifier"] = ".".join(
            (
                node_dict[prefix]["function"]["module"],
                node_dict[prefix]["function"]["qualname"],
                node_dict[prefix]["function"]["version"],
            )
        )
        for io_ in ["inputs", "outputs"]:
            for key, channel in wf_dict[io_].items():
                channel_label = _remove_us(prefix, io_, key)
                assert "semantikon_type" not in channel, "semantikon_type already set"
                channel_dict[channel_label] = channel | {"semantikon_type": io_}
        for key, node in wf_dict.get("nodes", {}).items():
            child_node, child_channel, child_edges = _serialize_workflow(
                node, prefix=_dot(prefix, key)
            )
            node_dict.update(child_node)
            edge_list.extend(child_edges)
            channel_dict.update(child_channel)
        for args in wf_dict.get("edges", []):
            edge_list.append([_remove_us(prefix, a) for a in args])
        return node_dict, channel_dict, edge_list

    def _build_graph(
        node_dict: dict, channel_dict: dict, edge_list: list
    ) -> nx.DiGraph:
        """Build a NetworkX directed graph from node, channel, and edge data."""
        G = nx.DiGraph()

        # Add channel nodes
        for key, data in channel_dict.items():
            G.add_node(
                key,
                step=data["semantikon_type"],
                **{k: v for k, v in data.items() if k not in ["semantikon_type"]},
            )

        # Add workflow and node nodes
        for key, data in node_dict.items():
            if "." not in key:  # Root workflow node
                G.name = key
                continue
            G.add_node(
                key,
                step="node",
                **{k: v for k, v in data.items() if k not in ["inputs", "outputs"]},
            )
            for inp in data.get("inputs", {}).keys():
                G.add_edge(f"{key}.inputs.{inp}", key)
            for out in data.get("outputs", {}).keys():
                G.add_edge(key, f"{key}.outputs.{out}")

        # Add edges
        for edge in edge_list:
            G.add_edge(*edge)

        # Relabel nodes to replace dots with dashes
        mapping = {n: n.replace(".", "-") for n in G.nodes()}
        return nx.relabel_nodes(G, mapping, copy=True)

    # Main logic
    if prefix is None:
        prefix = wf_dict["label"]
    node_dict, channel_dict, edge_list = _serialize_workflow(wf_dict, prefix)
    return _build_graph(node_dict, channel_dict, edge_list)


def _to_owl_restriction(
    on_property: URIRef,
    target_class: URIRef,
    restriction_node: BNode | URIRef | None = None,
    restriction_type: URIRef = OWL.someValuesFrom,
    base_node: URIRef | None = None,
) -> Graph:
    g = Graph()
    if restriction_node is None:
        restriction_node = BNode()

    # Build the restriction
    g.add((restriction_node, RDF.type, OWL.Restriction))
    g.add((restriction_node, OWL.onProperty, on_property))
    g.add((restriction_node, restriction_type, target_class))
    if base_node is not None:
        g.add((base_node, RDFS.subClassOf, restriction_node))

    return g


def _get_graph_hash(G: nx.DiGraph, with_global_inputs: bool = True) -> str:
    """
    Generate a hash for a NetworkX graph, making sure that data types and
    values (except for the global ones) because they can often not be
    serialized.

    Args:
        G (nx.DiGraph): input graph
        with_global_inputs (bool): if True, keep values for global inputs

    Returns:
        (str): hash of the graph
    """
    G_tmp = G.copy()
    for node in G_tmp.nodes:
        if G_tmp.in_degree(node) > 0 or not with_global_inputs:
            if "value" in G_tmp.nodes[node]:
                del G_tmp.nodes[node]["value"]
        if "dtype" in G_tmp.nodes[node]:
            del G_tmp.nodes[node]["dtype"]

    for _, attrs in G_tmp.nodes(data=True):
        attrs["canon"] = json.dumps(attrs, sort_keys=True)

    return nx.algorithms.graph_hashing.weisfeiler_lehman_graph_hash(
        G_tmp, node_attr="canon"
    )


def _to_shacl_shape(
    on_property: URIRef,
    target_class: URIRef,
    shape_node: BNode | URIRef | None = None,
    base_node: URIRef | None = None,
    min_count: int | None = 1,
) -> Graph:
    g = Graph()

    if shape_node is None:
        shape_node = BNode()

    # Declare PropertyShape
    g.add((shape_node, RDF.type, SH.PropertyShape))
    g.add((shape_node, SH.path, on_property))
    g.add((shape_node, SH["class"], target_class))

    # Existential semantics (OWL someValuesFrom analogue)
    if min_count is not None:
        g.add((shape_node, SH.minCount, Literal(min_count)))

    # Attach to a NodeShape via targetClass
    if base_node is not None:
        node_shape = BNode()
        g.add((node_shape, RDF.type, SH.NodeShape))
        g.add((node_shape, SH.targetClass, base_node))
        g.add((node_shape, SH.property, shape_node))

    return g<|MERGE_RESOLUTION|>--- conflicted
+++ resolved
@@ -41,14 +41,10 @@
     continuant: URIRef = BFO["0000002"]
     value_specification: URIRef = OBI["0001933"]
     specifies_value_of: URIRef = OBI["0001927"]
-<<<<<<< HEAD
+    derives_from: URIRef = RO["0001000"]
     software_method: URIRef = IAO["0000591"]
     textual_entity: URIRef = IAO["0000300"]
     denotes: URIRef = IAO["0000219"]
-=======
-    derives_from: URIRef = RO["0001000"]
-    software_method: URIRef = IAO["0000591"]
->>>>>>> fa70720b
 
 
 ud = UnitsDict()
@@ -163,7 +159,6 @@
 ) -> Graph:
     g = Graph()
     f_node = namespace[data["function"]["identifier"].replace(".", "-")]
-<<<<<<< HEAD
     if list(g.triples((f_node, None, None))) == []:
         g.add((f_node, RDF.type, SNS.software_method))
         g.add((f_node, RDFS.label, Literal(data["function"]["qualname"])))
@@ -172,9 +167,6 @@
             g.add((docstring, RDF.type, SNS.textual_entity))
             g.add((docstring, RDF.value, Literal(data["function"]["docstring"])))
             g.add((docstring, SNS.denotes, f_node))
-=======
-    g.add((f_node, RDF.type, SNS.software_method))
->>>>>>> fa70720b
     if t_box:
         for io in [G.predecessors(node_name), G.successors(node_name)]:
             for item in io:
@@ -196,8 +188,6 @@
         for out in G.successors(node_name):
             g.add((kg_node, SNS.has_part, namespace[out]))
         g.add((kg_node, SNS.has_participant, f_node))
-<<<<<<< HEAD
-=======
     return g
 
 
@@ -257,7 +247,6 @@
             )
         else:
             g.add((s, p, o))
->>>>>>> fa70720b
     return g
 
 
