import uuid
from collections import defaultdict
from dataclasses import is_dataclass
from string import Template
from typing import Any, Callable, TypeAlias, cast

from flowrep.tools import get_function_metadata
from owlrl import DeductiveClosure, OWLRL_Semantics
from rdflib import OWL, PROV, RDF, RDFS, SH, BNode, Graph, Literal, Namespace, URIRef
from rdflib.term import IdentifiedNode

from semantikon.converter import get_function_dict, meta_to_dict
from semantikon.qudt import UnitsDict

IAO: Namespace = Namespace("http://purl.obolibrary.org/obo/IAO_")
QUDT: Namespace = Namespace("http://qudt.org/schema/qudt/")
RO: Namespace = Namespace("http://purl.obolibrary.org/obo/RO_")
BFO: Namespace = Namespace("http://purl.obolibrary.org/obo/BFO_")
PMD: Namespace = Namespace("https://w3id.org/pmd/co/PMD_")
SCHEMA: Namespace = Namespace("http://schema.org/")


class SNS:
    BASE: Namespace = Namespace("http://pyiron.org/ontology/")
    has_part: URIRef = BFO["0000051"]
    has_participant: URIRef = RO["0000057"]
    has_unit: URIRef = QUDT["hasUnit"]
    input_assignment: URIRef = PMD["0000066"]
    is_about: URIRef = IAO["0000136"]
    output_assignment: URIRef = PMD["0000067"]
    precedes: URIRef = BFO["0000063"]
    process: URIRef = BFO["0000015"]


class NS:
    PREFIX = "semantikon_parent_prefix"
    TYPE = "semantikon_type"


ud = UnitsDict()

_triple_type: TypeAlias = list[
    tuple[IdentifiedNode | str | None, URIRef, IdentifiedNode | str | None]
]


_rest_type: TypeAlias = tuple[tuple[URIRef, URIRef], ...]


def _translate_has_value(
    io_port: URIRef | str | BNode | list[URIRef | str | BNode],
    unique_io_port: str,
    t_box: bool = False,
    value: Any = None,
    uri: URIRef | str | None = None,
    dtype: type | None = None,
    units: str | URIRef | None = None,
    custom_triples: _triple_type | None = None,
    derived_from: IdentifiedNode | str | None = None,
    restrictions: _rest_type | tuple[_rest_type] | None = None,
    ontology=SNS,
) -> _triple_type:
    value_node = unique_io_port + ".value"
    if not isinstance(io_port, list):
        io_port = [io_port]
    triples: _triple_type = [
        (io, ontology.has_participant, value_node) for io in io_port
    ]
    if value is not None and not t_box:
        triples.append((value_node, RDF.value, Literal(value)))
    if units is not None:
        if isinstance(units, str):
            key = ud[units]
            if key is not None:
                triples.append((value_node, ontology.has_unit, key))
            else:
                triples.append((tag_value, ontology.has_unit, URIRef(units)))
        else:
            triples.append((value_node, ontology.has_unit, URIRef(units)))
<<<<<<< HEAD
    if uri is not None and io_port == unique_io_port:
        if t_box:
            triples.append((value_node, RDFS.subClassOf, uri))
        else:
            triples.append((value_node, RDF.type, uri))
=======
    if custom_triples is not None:
        triples.extend(_align_triples(custom_triples))
    if derived_from is not None:
        triples.append(("self", PROV.wasDerivedFrom, derived_from))
    if restrictions is not None:
        triples.extend(_restriction_to_triple(restrictions))
>>>>>>> 1de78400
    return triples


def _align_triples(triples):
    if isinstance(triples[0], tuple | list):
        assert all(len(t) in (2, 3) for t in triples)
        return list(triples)
    else:
        assert len(triples) in (2, 3)
        return [triples]


def _validate_restriction_format(
    restrictions: _rest_type | tuple[_rest_type],
) -> tuple[_rest_type]:
    if isinstance(restrictions[0][0], URIRef):
        return (cast(_rest_type, restrictions),)
    return cast(tuple[_rest_type], restrictions)


def _get_restriction_type(restriction: tuple[tuple[URIRef, URIRef], ...]) -> str:
    if restriction[0][0].startswith(str(OWL)):
        return "OWL"
    elif restriction[0][0].startswith(str(SH)):
        return "SH"
    raise ValueError(f"Unknown restriction type {restriction}")


def _owl_restriction_to_triple(
    restriction: _rest_type,
    subj: IdentifiedNode | None = None,
    t_box: bool = False,
) -> list[tuple[BNode | None, URIRef, IdentifiedNode]]:
    label = BNode()
    if t_box:
        triples = [(subj, RDFS.subClassOf, label)]
    else:
        triples = [(subj, RDF.type, label)]
    triples.append((label, RDF.type, OWL.Restriction))
    triples.extend([(label, r[0], r[1]) for r in restriction])
    return triples


def _sh_restriction_to_triple(
    restrictions: _rest_type,
) -> list[tuple[str | None, URIRef, URIRef | str]]:
    label = BNode()
    node = str(restrictions[0][0]) + "Node"
    triples = [
        (None, RDF.type, node),
        (node, RDF.type, SH.NodeShape),
        (node, SH.targetClass, node),
        (node, SH.property, label),
    ]
    triples.extend([(label, r[0], r[1]) for r in restrictions])
    return triples


def _restriction_to_triple(
    restrictions: _rest_type | tuple[_rest_type],
) -> list[tuple[IdentifiedNode | str | None, URIRef, IdentifiedNode | str]]:
    """
    Convert restrictions to triples

    Args:
        restrictions (tuple): tuple of restrictions

    Returns:
        (list): list of triples

    In the semantikon notation, restrictions are given in the format:

    >>> restrictions = (
    >>>     (OWL.onProperty, EX.HasSomething),
    >>>     (OWL.someValuesFrom, EX.Something)
    >>> )

    This tuple is internally converted to the triples:

    >>> (
    >>>     (EX.HasSomethingRestriction, RDF.type, OWL.Restriction),
    >>>     (EX.HasSomethingRestriction, OWL.onProperty, EX.HasSomething),
    >>>     (EX.HasSomethingRestriction, OWL.someValuesFrom, EX.Something),
    >>>     (my_object, RDFS.subClassOf, EX.HasSomethingRestriction)
    >>> )
    """
    restrictions_collection = _validate_restriction_format(restrictions)
    triples: list[tuple[IdentifiedNode | str | None, URIRef, IdentifiedNode | str]] = []
    for r in restrictions_collection:
        if _get_restriction_type(r) == "OWL":
            triples.extend(_owl_restriction_to_triple(r))
        else:
            triples.extend(_sh_restriction_to_triple(r))
    return triples


def _parse_triple(
    triples: tuple,
    ns: str | None = None,
    label: str | URIRef | None = None,
) -> tuple:
    """
    Triples given in type hints can be expressed by a tuple of 2 or 3 elements.
    If a triple contains 2 elements, the first element is assumed to be the
    predicate and the second element the object, as semantikon automatically
    adds the argument as the subject. If a triple contains 3 elements, the
    first element is assumed to be the subject, the second element the
    predicate, and the third element the object. Instead, you can also
    indicate the position of the argument by setting it to None. Furthermore,
    if the object is a string and starts with "inputs." or "outputs.", it is
    assumed to be a channel and the namespace is added automatically.
    """
    if len(triples) == 2:
        subj, pred, obj = label, triples[0], triples[1]
    elif len(triples) == 3:
        subj, pred, obj = triples
    else:
        raise ValueError("Triple must have 2 or 3 elements")
    assert pred is not None, "Predicate must not be None"

    def _set_tag(tag, ns=None, label=None):
        if tag is None or tag == "self":
            return label
        elif tag.startswith("inputs.") or tag.startswith("outputs."):
            assert ns is not None, "Namespace must not be None"
            return _dot(ns, tag)
        return tag

    subj = _set_tag(subj, ns, label)
    obj = _set_tag(obj, ns, label)
    return subj, pred, obj


def _inherit_properties(
    graph: Graph, triples_to_cancel: list | None = None, n_max: int = 1000, ontology=SNS
):
    update_query = Template(
        f"""\
    PREFIX ns: <{ontology.BASE}>
    PREFIX prov: <{PROV}>
    PREFIX rdfs: <{RDFS}>
    PREFIX rdf: <{RDF}>
    PREFIX owl: <{OWL}>
    PREFIX bfo: <{BFO}>
    PREFIX ro: <{RO}>

    INSERT {{
        ?subject ?p ?o .
    }}
    WHERE {{
        $line
        ?target ?p ?o .
        FILTER(?p != prov:wasDerivedFrom)
        FILTER(?p != rdfs:label)
        FILTER(?p != rdf:value)
        FILTER(?p != rdf:type)
        FILTER(?p != ro:0000057)  # has_participant
        FILTER(?p != bfo:0000051)  # has_part
        FILTER(?p != owl:sameAs)
    }}
    """
    )
    prov_query = update_query.substitute(line="?subject prov:wasDerivedFrom ?target .")
    if triples_to_cancel is None:
        triples_to_cancel = []
    n = 0
    for _ in range(n_max):
        graph.update(prov_query)
        for t in triples_to_cancel:
            if t in graph:
                graph.remove(t)
        if len(graph) == n:
            break
        n = len(graph)


def _check_missing_triples(graph: Graph) -> list:
    query = """SELECT ?instance ?onProperty ?someValuesFrom WHERE {
        ?restriction a owl:Restriction ;
                     owl:onProperty ?onProperty ;
                     owl:someValuesFrom ?someValuesFrom .

        ?cls owl:equivalentClass ?restriction .
        ?instance a ?cls .

        FILTER NOT EXISTS {
            ?instance ?onProperty ?someValuesFrom .
        }
    }"""
    return list(set(graph.query(query)))


def _check_connections(graph: Graph, strict_typing: bool = False, ontology=SNS) -> list:
    """
    Check if the connections between inputs and outputs are compatible

    Args:
        graph (rdflib.Graph): graph to be validated
        strict_typing (bool): if True, check for strict typing

    Returns:
        (list): list of incompatible connections
    """
    incompatible_types = []
    for out, inp in graph.subject_objects(ontology.linksTo):
        i_type, o_type = [
            [g for g in graph.objects(tag, RDF.type) if g != PROV.Entity]
            for tag in (inp, out)
        ]
        # Exclude any i_type that is an OWL restriction or a subclass of OWL.Restriction
        # This is because we handle restrictions in _check_missing_triples
        i_type_filtered = [
            t
            for t in i_type
            if (
                (t, RDFS.subClassOf, OWL.Restriction) not in graph
                and (t, RDF.type, OWL.Restriction) not in graph
                and (t, RDFS.subClassOf, SH.NodeShape) not in graph
                and (t, RDF.type, SH.NodeShape) not in graph
            )
        ]
        if not strict_typing and (i_type_filtered == [] or o_type == []):
            continue
        diff = set(i_type_filtered).difference(o_type)
        if len(diff) > 0:
            incompatible_types.append((inp, out) + (i_type, o_type))
    return incompatible_types


def _check_units(graph: Graph, ontology=SNS) -> dict[URIRef, list[URIRef]]:
    """
    Check if there are multiple units assigned to the same term

    Args:
        graph (rdflib.Graph): graph to be validated

    Returns:
        (dict): dictionary of terms with multiple units
    """
    term_units = defaultdict(list)
    for items in graph.subject_objects(ontology.has_unit):
        term_units[items[0]].append(items[1])
    return {key: value for key, value in term_units.items() if len(value) > 1}


def validate_values(
    graph: Graph, run_reasoner: bool = True, strict_typing: bool = False, ontology=SNS
) -> dict[str, Any]:
    """
    Validate if all values required by restrictions are present in the graph

    Args:
        graph (rdflib.Graph): graph to be validated
        run_reasoner (bool): if True, run the reasoner
        strict_typing (bool): if True, check for strict typing

    Returns:
        (dict): list of missing triples
    """
    if run_reasoner:
        DeductiveClosure(OWLRL_Semantics).expand(graph)
    return {
        "missing_triples": _check_missing_triples(graph),
        "incompatible_connections": _check_connections(
            graph, strict_typing=strict_typing, ontology=ontology
        ),
        "distinct_units": _check_units(graph, ontology=ontology),
    }


def _append_missing_items(graph: Graph) -> Graph:
    """
    This function makes sure that all properties defined in the descriptions
    become valid.
    """
    for p, o in zip(
        [OWL.onProperty, OWL.someValuesFrom, OWL.allValuesFrom],
        [RDF.Property, OWL.Class, OWL.Class],
    ):
        for obj in graph.objects(None, p):
            triple = (obj, RDF.type, o)
            if triple not in graph:
                graph.add(triple)
    return graph


def _convert_to_uriref(
    value: URIRef | Literal | str | None, namespace: Namespace | None = None
) -> URIRef | Literal:
    if isinstance(value, URIRef) or isinstance(value, Literal):
        return value
    elif isinstance(value, str):
        if namespace is not None and not value.lower().startswith("http"):
            return namespace[value]
        return URIRef(value)
    else:
        raise TypeError(f"Unsupported type: {type(value)}")


def _function_to_triples(function: Callable, node_label: str, ontology=SNS) -> list:
    f_dict = get_function_dict(function)
    triples = []
    if f_dict.get("uri", None) is not None:
        triples.append((node_label, RDF.type, f_dict["uri"]))
    if f_dict.get("triples", None) is not None:
        for t in _align_triples(f_dict["triples"]):
            triples.append(_parse_triple(t, ns=node_label, label=node_label))
    used = f_dict.get("used")
    if used is not None:
        if not isinstance(used, (list, tuple)):
            used = [used]
        for uu in used:
            triples.append((node_label, PROV.used, uu))
    identifier = f_dict["identifier"].replace(":", ".")
    triples.append((identifier, ontology.is_about, node_label))
    triples.append((identifier, RDF.type, IAO["0000030"])) # Information Content Entity
    return triples


def _parse_channel(
    channel_dict: dict,
    channel_label: str,
    edge_dict: dict,
    t_box: bool = False,
    ontology=SNS,
):
    triples: _triple_type = []
    if "type_hint" in channel_dict:
        channel_dict.update(meta_to_dict(channel_dict["type_hint"]))
    triples.extend(
        _translate_has_value(
            io_port=channel_label,
            unique_io_port=str(edge_dict.get(channel_label, channel_label)),
            t_box=t_box,
            value=channel_dict.get("value", None),
            uri=channel_dict.get("uri", None),
            dtype=channel_dict.get("dtype", None),
            units=channel_dict.get("units", None),
            custom_triples=channel_dict.get("triples", None),
            derived_from=channel_dict.get("derived_from", None),
            restrictions=channel_dict.get("restrictions", None),
            ontology=ontology,
        )
    )
<<<<<<< HEAD
    if channel_dict[NS.TYPE] == "inputs":
        triples.extend(
            [
                (channel_label.split(".inputs.")[0], ontology.has_part, channel_label),
                (channel_label, RDF.type, ontology.input_assignment),
            ]
        )
    elif channel_dict[NS.TYPE] == "outputs":
        triples.extend(
            [
                (channel_label.split(".outputs.")[0], ontology.has_part, channel_label),
                (channel_label, RDF.type, ontology.output_assignment),
            ]
        )
    for t in _get_triples_from_restrictions(channel_dict):
        triples.append(
            _parse_triple(t, ns=channel_dict[NS.PREFIX], label=channel_label)
=======
    triples.append(
        (
            channel_label.split(f".{channel_dict[NS.TYPE]}.")[0],
            ontology.has_part,
            channel_label,
>>>>>>> 1de78400
        )
    )
    return [
        _parse_triple(t, ns=channel_dict[NS.PREFIX], label=channel_label)
        for t in triples
    ]


def _remove_us(*arg) -> str:
    s = ".".join(arg)
    return ".".join(t.split("__")[-1] for t in s.split("."))


def _get_all_edge_dict(data):
    edges = {}
    for e in data:
        if all(["inputs." in ee for ee in e]):
            edges[e[0]] = e[1]
        else:
            edges[e[1]] = e[0]
    return edges


def _order_edge_dict(data):
    for key, value in data.items():
        if value in data:
            data[key] = data[value]
    return data


def _get_full_edge_dict(data):
    edges = _get_all_edge_dict(data)
    edges = _order_edge_dict(edges)
    return edges


def _get_edge_dict(edges: list) -> dict:
    d = {_remove_us(edge[1]): _remove_us(edge[0]) for edge in edges}
    assert len(d) == len(edges), f"Duplicate keys in edge list: {edges}"
    return d


def _dot(*args) -> str:
    return ".".join([a for a in args if a is not None])


def _get_precedes(
    edge_dict: dict[str, str], ontology=SNS
) -> list[tuple[str, URIRef, str]]:
    triples = []
    for dest, prov in edge_dict.items():
        if min(len(dest.split(".")), len(prov.split("."))) < 3:
            continue
        dest_node, dest_io, _ = dest.rsplit(".", 2)
        prov_node, prov_io, _ = prov.rsplit(".", 2)
        if dest_io == "inputs" and prov_io == "outputs":
            triples.append((prov_node, SNS.precedes, dest_node))
    return triples


def _parse_workflow(
    node_dict: dict,
    channel_dict: dict,
    edge_list: list,
    t_box: bool = False,
    ontology=SNS,
) -> list:
    full_edge_dict = _get_full_edge_dict(edge_list)
    triples = [
        triple
        for label, content in channel_dict.items()
        for triple in _parse_channel(
            channel_dict=content,
            channel_label=label,
            edge_dict=full_edge_dict,
            t_box=t_box,
            ontology=ontology,
        )
    ]
    triples.extend(_get_precedes(_get_edge_dict(edge_list), ontology=ontology))

    for key, node in node_dict.items():
        triples.append((key, RDF.type, ontology.process))
        if "function" in node:
            triples.extend(_function_to_triples(node["function"], key, ontology))
        if "." in key:
            triples.append((".".join(key.split(".")[:-1]), ontology.has_part, key))
    return triples


def _parse_cancel(wf_channels: dict, namespace: Namespace | None = None) -> list:
    triples = []
    for n_label, channel_dict in wf_channels.items():
        if "extra" not in channel_dict or "cancel" not in channel_dict["extra"]:
            continue
        cancel = channel_dict["extra"]["cancel"]
        assert isinstance(cancel, list | tuple)
        assert len(cancel) > 0
        if not isinstance(cancel[0], list | tuple):
            cancel = [cancel]
        for c in cancel:
            triples.append(_parse_triple(c, label=n_label))
    return [
        tuple([_convert_to_uriref(tt, namespace=namespace) for tt in t])
        for t in triples
    ]


def _translate_dataclass(
    io_port: list[URIRef | str | BNode],
    unique_io_port: str,
    value: Any = None,
    dtype: type | None = None,
    units: str | URIRef | None = None,
    ontology=SNS,
) -> _triple_type:
    value_node = unique_io_port + ".value"
    triples: _triple_type = [
        (io, ontology.has_participant, value_node) for io in io_port
    ]
    for k, v in dtype.__dict__.items():
        if isinstance(v, type) and is_dataclass(v):
            triples.extend(
                _translate_dataclass(
                    io_port=io_port,
                    unique_io_port=_dot(unique_io_port, k),
                    value=getattr(value, k, None),
                    dtype=v,
                    ontology=ontology,
                )
            )
    for k, v in dtype.__annotations__.items():
        metadata = meta_to_dict(v)
        triples.append(
            (_dot(unique_io_port, k) + ".value", RDFS.subClassOf, value_node)
        )
        triples.extend(
            _translate_has_value(
                io_port=io_port,
                unique_io_port=_dot(unique_io_port, k),
                value=getattr(value, k, None),
                dtype=metadata["dtype"],
                units=metadata.get("units", None),
                ontology=ontology,
            )
        )
    return triples


def _triples_to_knowledge_graph(
    triples: list, graph: Graph | None = None, namespace: Namespace | None = None
) -> Graph:
    if graph is None:
        graph = Graph()
    for triple in triples:
        if any(t is None for t in triple):
            continue
        s, p, o = tuple([_convert_to_uriref(t, namespace=namespace) for t in triple])
        graph.add((s, p, o))
    return graph


def extract_dataclass(
    graph: Graph, namespace: Namespace | None = None, ontology=SNS
) -> Graph:
    triples = []
    for subj, obj in graph.subject_objects(RDF.value):
        obj = obj.toPython()
        if not is_dataclass(obj):
            continue
        tag = str(subj).rsplit(".value")[0]
        triples.extend(
            _translate_dataclass(
                io_port=list(graph.subjects(ontology.has_participant, subj)),
                unique_io_port=tag,
                value=obj,
                dtype=type(obj),
            )
        )
    return _triples_to_knowledge_graph(triples, namespace=namespace, graph=graph)


def get_knowledge_graph(
    wf_dict: dict,
    t_box: bool = False,
    graph: Graph | None = None,
    inherit_properties: bool = True,
    ontology=SNS,
    append_missing_items: bool = True,
    use_uuid: bool = False,
    namespace: Namespace | None = None,
) -> Graph:
    """
    Generate RDF graph from a dictionary containing workflow information

    Args:
        wf_dict (dict): dictionary containing workflow information
        t_box (bool): if True, generate T-Box graph, otherwise A-Box graph
        graph (rdflib.Graph): graph to be updated
        inherit_properties (bool): if True, properties are inherited
        ontology (Namespace): ontology to be used
        append_missing_items (bool): if True, append missing items for the
            OWL restrictions
        use_uuid (bool): if True, use UUIDs for node labels

    Returns:
        (rdflib.Graph): graph containing workflow information
    """
    if graph is None:
        graph = Graph()
    node_dict, channel_dict, edge_list = serialize_data(wf_dict, use_uuid=use_uuid)
    triples = _parse_workflow(
        node_dict=node_dict,
        channel_dict=channel_dict,
        edge_list=edge_list,
        t_box=t_box,
        ontology=SNS,
    )
    graph = _triples_to_knowledge_graph(triples, graph=graph, namespace=namespace)
    if inherit_properties:
        triples_to_cancel = _parse_cancel(channel_dict, namespace=namespace)
        _inherit_properties(graph, triples_to_cancel, ontology=ontology)
    if append_missing_items:
        graph = _append_missing_items(graph)
    graph.bind("qudt", str(QUDT))
    graph.bind("unit", "http://qudt.org/vocab/unit/")
    graph.bind("sns", str(ontology.BASE))
    graph.bind("prov", str(PROV))
    graph.bind("iao", str(IAO))
    graph.bind("bfo", str(BFO))
    graph.bind("ro", str(RO))
    if namespace is not None:
        graph.bind("ns", str(namespace))
    return graph


def _is_unique(tag, graph):
    return tag not in [h for g in graph.subject_objects(None, None) for h in g]


def _dataclass_to_knowledge_graph(parent, name_space, graph=None, parent_name=None):
    if graph is None:
        graph = Graph()
    for name, obj in vars(parent).items():
        if isinstance(obj, type):  # Check if it's a class
            if _is_unique(name_space[name], graph):
                if parent_name is not None:
                    graph.add(
                        (name_space[name], RDFS.subClassOf, name_space[parent_name])
                    )
                else:
                    graph.add((name_space[name], RDF.type, RDFS.Class))
            else:
                raise ValueError(f"{name} used multiple times")
            _dataclass_to_knowledge_graph(obj, name_space, graph, name)
    return graph


def dataclass_to_knowledge_graph(class_name, name_space):
    """
    Convert a dataclass to a knowledge graph

    Args:
        class_name (dataclass): dataclass to be converted
        name_space (rdflib.Namespace): namespace to be used

    Returns:
        (rdflib.Graph): knowledge graph
    """
    return _dataclass_to_knowledge_graph(
        class_name, name_space, graph=None, parent_name=class_name.__name__
    )


def serialize_data(
    wf_dict: dict, prefix: str | None = None, use_uuid: bool = False
) -> tuple[dict, dict, list]:
    """
    Serialize a nested workflow dictionary into a knowledge graph

    Args:
        wf_dict (dict): workflow dictionary
        prefix (str): prefix to be used for the nodes

    Returns:
        (tuple[dict, dict, list]): node_dict, channel_dict, edge_list
    """
    edge_list = []
    channel_dict = {}
    if prefix is None:
        prefix = wf_dict["label"]
        if use_uuid:
            prefix = f"{prefix}-{uuid.uuid4()}"
    node_dict = {
        prefix: {
            key: value
            for key, value in wf_dict.items()
            if key not in ["nodes", "edges"]
        }
    }
    for io_ in ["inputs", "outputs"]:
        for key, channel in wf_dict[io_].items():
            channel_label = _remove_us(prefix, io_, key)
            assert NS.PREFIX not in channel, f"{NS.PREFIX} already set"
            assert NS.TYPE not in channel, f"{NS.TYPE} already set"
            channel_dict[channel_label] = channel | {
                NS.PREFIX: prefix,
                NS.TYPE: io_,
            }
    for key, node in wf_dict.get("nodes", {}).items():
        child_node, child_channel, child_edges = serialize_data(
            node, prefix=_dot(prefix, key)
        )
        node_dict.update(child_node)
        edge_list.extend(child_edges)
        channel_dict.update(child_channel)
    for args in wf_dict.get("edges", []):
        edge_list.append([_remove_us(prefix, a) for a in args])
    return node_dict, channel_dict, edge_list<|MERGE_RESOLUTION|>--- conflicted
+++ resolved
@@ -77,20 +77,17 @@
                 triples.append((tag_value, ontology.has_unit, URIRef(units)))
         else:
             triples.append((value_node, ontology.has_unit, URIRef(units)))
-<<<<<<< HEAD
     if uri is not None and io_port == unique_io_port:
         if t_box:
             triples.append((value_node, RDFS.subClassOf, uri))
         else:
             triples.append((value_node, RDF.type, uri))
-=======
     if custom_triples is not None:
         triples.extend(_align_triples(custom_triples))
     if derived_from is not None:
         triples.append(("self", PROV.wasDerivedFrom, derived_from))
     if restrictions is not None:
         triples.extend(_restriction_to_triple(restrictions))
->>>>>>> 1de78400
     return triples
 
 
@@ -435,7 +432,6 @@
             ontology=ontology,
         )
     )
-<<<<<<< HEAD
     if channel_dict[NS.TYPE] == "inputs":
         triples.extend(
             [
@@ -453,15 +449,8 @@
     for t in _get_triples_from_restrictions(channel_dict):
         triples.append(
             _parse_triple(t, ns=channel_dict[NS.PREFIX], label=channel_label)
-=======
-    triples.append(
-        (
-            channel_label.split(f".{channel_dict[NS.TYPE]}.")[0],
-            ontology.has_part,
-            channel_label,
->>>>>>> 1de78400
-        )
-    )
+        )
+    return triples
     return [
         _parse_triple(t, ns=channel_dict[NS.PREFIX], label=channel_label)
         for t in triples
