import json
from dataclasses import dataclass
from typing import Any, TypeAlias

import networkx as nx
from flowrep.tools import get_function_metadata
from owlrl import DeductiveClosure, OWLRL_Semantics
from rdflib import OWL, PROV, RDF, RDFS, BNode, Graph, Literal, Namespace, URIRef
from rdflib.namespace import SH
from rdflib.term import IdentifiedNode

from semantikon.qudt import UnitsDict

IAO: Namespace = Namespace("http://purl.obolibrary.org/obo/IAO_")
QUDT: Namespace = Namespace("http://qudt.org/schema/qudt/")
RO: Namespace = Namespace("http://purl.obolibrary.org/obo/RO_")
BFO: Namespace = Namespace("http://purl.obolibrary.org/obo/BFO_")
OBI: Namespace = Namespace("http://purl.obolibrary.org/obo/OBI_")
PMD: Namespace = Namespace("https://w3id.org/pmd/co/PMD_")
SCHEMA: Namespace = Namespace("http://schema.org/")
STATO: Namespace = Namespace("http://purl.obolibrary.org/obo/STATO_")
BASE: Namespace = Namespace("http://pyiron.org/ontology/")


@dataclass(frozen=True)
class SNS:
    has_part: URIRef = BFO["0000051"]
    part_of: URIRef = BFO["0000050"]
    participates_in: URIRef = RO["0000056"]
    has_participant: URIRef = RO["0000057"]
    has_specified_input: URIRef = OBI["0000293"]
    is_specified_input_of: URIRef = OBI["0000295"]
    has_specified_output: URIRef = OBI["0000299"]
    is_specified_output_of: URIRef = OBI["0000312"]
    has_unit: URIRef = QUDT["hasUnit"]
    input_assignment: URIRef = PMD["0000066"]
    executes: URIRef = STATO["0000102"]
    output_assignment: URIRef = PMD["0000067"]
    precedes: URIRef = BFO["0000063"]
    process: URIRef = BFO["0000015"]
    continuant: URIRef = BFO["0000002"]
    value_specification: URIRef = OBI["0001933"]
    specifies_value_of: URIRef = OBI["0001927"]


ud = UnitsDict()

_triple_type: TypeAlias = list[
    tuple[IdentifiedNode | str | None, URIRef, IdentifiedNode | str | None]
]


_rest_type: TypeAlias = tuple[tuple[URIRef, URIRef], ...]


def _units_to_uri(units: str | URIRef) -> URIRef:
    if isinstance(units, URIRef):
        return units
    key = ud[units]
    if key is not None:
        return key
    return URIRef(units)


def _check_missing_triples(graph: Graph) -> list:
    return []


def _check_connections(graph: Graph, strict_typing: bool = False, ontology=SNS) -> list:
    """
    Check if the connections between inputs and outputs are compatible

    Args:
        graph (rdflib.Graph): graph to be validated
        strict_typing (bool): if True, check for strict typing

    Returns:
        (list): list of incompatible connections
    """
    return []


def _check_units(graph: Graph, ontology=SNS) -> dict[URIRef, list[URIRef]]:
    """
    Check if there are multiple units assigned to the same term

    Args:
        graph (rdflib.Graph): graph to be validated

    Returns:
        (dict): dictionary of terms with multiple units
    """
    return {}


def validate_values(
    graph: Graph, run_reasoner: bool = True, strict_typing: bool = False, ontology=SNS
) -> dict[str, Any]:
    """
    Validate if all values required by restrictions are present in the graph

    Args:
        graph (rdflib.Graph): graph to be validated
        run_reasoner (bool): if True, run the reasoner
        strict_typing (bool): if True, check for strict typing

    Returns:
        (dict): list of missing triples
    """
    if run_reasoner:
        DeductiveClosure(OWLRL_Semantics).expand(graph)
    return {
        "missing_triples": _check_missing_triples(graph),
        "incompatible_connections": _check_connections(
            graph, strict_typing=strict_typing, ontology=ontology
        ),
        "distinct_units": _check_units(graph, ontology=ontology),
    }


def _remove_us(*arg) -> str:
    s = ".".join(arg)
    return ".".join(t.split("__")[-1] for t in s.split("."))


def _dot(*args) -> str:
    return ".".join([a for a in args if a is not None])


def extract_dataclass(
    graph: Graph, namespace: Namespace | None = None, ontology=SNS
) -> Graph:
    return Graph()


def get_knowledge_graph(
    wf_dict: dict,
    t_box: bool = False,
    namespace: Namespace | None = None,
) -> Graph:
    """
    Generate RDF graph from a dictionary containing workflow information

    Args:
        wf_dict (dict): dictionary containing workflow information
        t_box (bool): if True, generate T-Box graph, otherwise A-Box graph
        namespace (Namespace): namespace to be used for the graph

    Returns:
        (rdflib.Graph): graph containing workflow information
    """
    node_dict, channel_dict, edge_list = serialize_data(wf_dict)
    G = _wf_data_to_networkx(node_dict, channel_dict, edge_list)
    graph = _nx_to_kg(G, t_box=t_box, namespace=namespace)
    if namespace is not None:
        graph.bind("ns", str(namespace))
    return graph


def _wf_node_to_graph(
    node_name: str,
    kg_node: URIRef,
    G: nx.DiGraph,
    t_box: bool,
    namespace: Namespace,
) -> Graph:
    g = Graph()
    if t_box:
        for io in [G.predecessors(node_name), G.successors(node_name)]:
            for item in io:
                g += _to_owl_restriction(
                    on_property=SNS.has_part,
                    target_class=namespace[item],
                    base_node=kg_node,
                )
        g.add((kg_node, RDFS.subClassOf, SNS.process))
    else:
        g.add((kg_node, RDF.type, SNS.process))
        for inp in G.predecessors(node_name):
            g.add((kg_node, SNS.has_part, namespace[inp]))
        for out in G.successors(node_name):
            g.add((kg_node, SNS.has_part, namespace[out]))
    return g


def _wf_io_to_graph(
    step: str,
    node_name: str,
    node: URIRef,
    data: dict,
    G: nx.DiGraph,
    t_box: bool,
    namespace: Namespace,
) -> Graph:
    g = Graph()
    if data.get("label") is not None:
        g.add(node, RDFS.label, Literal(data["label"]))
    io_assignment = SNS.input_assignment if step == "inputs" else SNS.output_assignment
    if t_box:
        data_node = BNode(node + "_data")
        has_specified_io = (
            SNS.has_specified_input if step == "inputs" else SNS.has_specified_output
        )
        g += _to_owl_restriction(has_specified_io, data_node, base_node=node)
        g.add((node, RDFS.subClassOf, io_assignment))
        if "units" in data:
            g += _to_owl_restriction(
                on_property=SNS.has_unit,
                target_class=_units_to_uri(data["units"]),
                restriction_type=OWL.hasValue,
                base_node=data_node,
            )
        if step == "inputs":
            out = list(G.predecessors(node_name))
            assert len(out) <= 1
            if len(out) == 1:
                assert G.nodes[out[0]]["step"] in ["outputs", "inputs"]
                if G.nodes[out[0]]["step"] == "outputs":
                    g += _to_owl_restriction(
                        on_property=SNS.is_specified_output_of,
                        target_class=namespace[out[0]],
                        base_node=data_node,
                    )
        g.add((data_node, RDFS.subClassOf, SNS.value_specification))
        if "uri" in data:
            g += _to_owl_restriction(
                on_property=SNS.specifies_value_of,
                target_class=data["uri"],
                base_node=data_node,
            )
    else:
        g.add((node, RDF.type, io_assignment))
    return g


def _parse_precedes(
    G: nx.DiGraph,
    workflow_node: URIRef,
    namespace: Namespace,
) -> Graph:
    g = Graph()
    for node in G.nodes.data():
        if node[1]["step"] == "node":
            successors = list(_get_successor_nodes(G, node[0]))
            if len(successors) == 0:
                g += _to_owl_restriction(
                    on_property=SNS.has_part,
                    target_class=namespace[node[0]],
                    base_node=workflow_node,
                )
            else:
                node_tmp = BNode()
                for succ in successors:
                    g += _to_owl_restriction(
                        on_property=SNS.precedes,
                        target_class=namespace[succ],
                        base_node=node_tmp,
                    )
                g.add((node_tmp, RDFS.subClassOf, namespace[node[0]]))
                g += _to_owl_restriction(
                    on_property=SNS.has_part,
                    target_class=node_tmp,
                    base_node=workflow_node,
                )
    return g


def _parse_global_io(
    G: nx.DiGraph,
    workflow_node: URIRef,
    namespace: Namespace,
) -> Graph:
    g = Graph()
    global_inputs = [
        n for n in G.nodes.data() if G.in_degree(n[0]) == 0 and n[1]["step"] == "inputs"
    ]
    global_outputs = [
        n
        for n in G.nodes.data()
        if G.out_degree(n[0]) == 0 and n[1]["step"] == "outputs"
    ]
    for on_property, global_io in zip(
        [SNS.has_specified_input, SNS.has_specified_output],
        [global_inputs, global_outputs],
    ):
        for io in global_io:
            g += _to_owl_restriction(
                on_property=on_property,
                target_class=namespace[io[0]],
                base_node=workflow_node,
            )
    return g


def _nx_to_kg(G: nx.DiGraph, t_box: bool, namespace: Namespace | None = None) -> Graph:
    g = Graph()
    g.bind("qudt", str(QUDT))
    g.bind("unit", "http://qudt.org/vocab/unit/")
    g.bind("sns", str(BASE))
    g.bind("prov", str(PROV))
    g.bind("iao", str(IAO))
    g.bind("bfo", str(BFO))
    g.bind("obi", str(OBI))
    g.bind("ro", str(RO))
    g.bind("pmdco", str(PMD))
    g.bind("schema", str(SCHEMA))
    g.bind("stato", str(STATO))
    if namespace is None:
        namespace = BASE
    workflow_node = namespace[G.name]
    for comp in G.nodes.data():
        data = comp[1].copy()
        step = data.pop("step")
        node = namespace[comp[0]]
        if t_box:
            g.add((node, RDF.type, OWL.Class))
        assert step in ["node", "inputs", "outputs"], f"Unknown step: {step}"
        if step == "node":
            g += _wf_node_to_graph(comp[0], node, G, t_box, namespace=namespace)
        else:
            g += _wf_io_to_graph(
                step=step,
                node_name=comp[0],
                node=node,
                data=data,
                G=G,
                t_box=t_box,
                namespace=namespace,
            )

    g.add((workflow_node, RDF.type, OWL.Class))
    g.add((workflow_node, RDFS.subClassOf, SNS.process))
    g += _parse_precedes(G, workflow_node, namespace=namespace)
    g += _parse_global_io(G, workflow_node, namespace=namespace)
    return g


def _get_successor_nodes(G, node_name):
    for out in G.successors(node_name):
        for inp in G.successors(out):
            for node in G.successors(inp):
                yield node


def serialize_data(wf_dict: dict, prefix: str | None = None) -> tuple[dict, dict, list]:
    """
    Serialize a nested workflow dictionary into a knowledge graph

    Args:
        wf_dict (dict): workflow dictionary
        prefix (str): prefix to be used for the nodes

    Returns:
        (tuple[dict, dict, list]): node_dict, channel_dict, edge_list
    """
    edge_list = []
    channel_dict = {}
    if prefix is None:
        prefix = wf_dict["label"]
    node_dict = {
        prefix: {
            key: value
            for key, value in wf_dict.items()
            if key not in ["nodes", "edges"]
        }
    }
    node_dict[prefix]["function"] = get_function_metadata(wf_dict["function"])
    node_dict[prefix]["function"]["identifier"] = ".".join(
        (
            node_dict[prefix]["function"]["module"],
            node_dict[prefix]["function"]["qualname"],
            node_dict[prefix]["function"]["version"],
        )
    )
    for io_ in ["inputs", "outputs"]:
        for key, channel in wf_dict[io_].items():
            channel_label = _remove_us(prefix, io_, key)
            assert "semantikon_type" not in channel, "semantikon_type already set"
            channel_dict[channel_label] = channel | {"semantikon_type": io_}
    for key, node in wf_dict.get("nodes", {}).items():
        child_node, child_channel, child_edges = serialize_data(
            node, prefix=_dot(prefix, key)
        )
        node_dict.update(child_node)
        edge_list.extend(child_edges)
        channel_dict.update(child_channel)
    for args in wf_dict.get("edges", []):
        edge_list.append([_remove_us(prefix, a) for a in args])
    return node_dict, channel_dict, edge_list


def _wf_data_to_networkx(node_dict, channel_dict, edge_list):
    G = nx.DiGraph()

    for key, data in channel_dict.items():
        G.add_node(
            key,
            step=data["semantikon_type"],
            **{k: v for k, v in data.items() if k not in ["semantikon_type"]},
        )

    for key, data in node_dict.items():
        if "." not in key:
            G.name = key
            continue
        G.add_node(
            key,
            step="node",
            **{k: v for k, v in data.items() if k not in ["inputs", "outputs"]},
        )
        for inp in data.get("inputs", {}).keys():
            G.add_edge(f"{key}.inputs.{inp}", key)
        for out in data.get("outputs", {}).keys():
            G.add_edge(key, f"{key}.outputs.{out}")

    for edge in edge_list:
        G.add_edge(*edge)
    mapping = {n: n.replace(".", "-") for n in G.nodes()}
    return nx.relabel_nodes(G, mapping, copy=True)


def _to_owl_restriction(
    on_property: URIRef,
    target_class: URIRef,
    restriction_node: BNode | URIRef | None = None,
    restriction_type: URIRef = OWL.someValuesFrom,
    base_node: URIRef | None = None,
) -> Graph:
    g = Graph()
    if restriction_node is None:
        restriction_node = BNode()

    # Build the restriction
    g.add((restriction_node, RDF.type, OWL.Restriction))
    g.add((restriction_node, OWL.onProperty, on_property))
    g.add((restriction_node, restriction_type, target_class))
    if base_node is not None:
        g.add((base_node, RDFS.subClassOf, restriction_node))

    return g


<<<<<<< HEAD
def _get_graph_hash(G: nx.DiGraph, with_global_inputs: bool = True) -> str:
    """
    Generate a hash for a NetworkX graph, making sure that data types and
    values (except for the global ones) because they can often not be
    serialized.

    Args:
        G (nx.DiGraph): input graph
        with_global_inputs (bool): if True, keep values for global inputs

    Returns:
        (str): hash of the graph
    """
    G_tmp = G.copy()
    for node in G_tmp.nodes:
        if G_tmp.in_degree(node) > 0 or not with_global_inputs:
            if "value" in G_tmp.nodes[node]:
                del G_tmp.nodes[node]["value"]
        if "dtype" in G_tmp.nodes[node]:
            del G_tmp.nodes[node]["dtype"]

    for _, attrs in G_tmp.nodes(data=True):
        attrs["canon"] = json.dumps(attrs, sort_keys=True)

    return nx.algorithms.graph_hashing.weisfeiler_lehman_graph_hash(
        G_tmp, node_attr="canon"
    )
=======
def _to_shacl_shape(
    on_property: URIRef,
    target_class: URIRef,
    shape_node: BNode | URIRef | None = None,
    base_node: URIRef | None = None,
    min_count: int | None = 1,
) -> Graph:
    g = Graph()

    if shape_node is None:
        shape_node = BNode()

    # Declare PropertyShape
    g.add((shape_node, RDF.type, SH.PropertyShape))
    g.add((shape_node, SH.path, on_property))
    g.add((shape_node, SH["class"], target_class))

    # Existential semantics (OWL someValuesFrom analogue)
    if min_count is not None:
        g.add((shape_node, SH.minCount, Literal(min_count)))

    # Attach to a NodeShape via targetClass
    if base_node is not None:
        node_shape = BNode()
        g.add((node_shape, RDF.type, SH.NodeShape))
        g.add((node_shape, SH.targetClass, base_node))
        g.add((node_shape, SH.property, shape_node))

    return g
>>>>>>> bf9f7e63
<|MERGE_RESOLUTION|>--- conflicted
+++ resolved
@@ -440,7 +440,6 @@
     return g
 
 
-<<<<<<< HEAD
 def _get_graph_hash(G: nx.DiGraph, with_global_inputs: bool = True) -> str:
     """
     Generate a hash for a NetworkX graph, making sure that data types and
@@ -468,7 +467,8 @@
     return nx.algorithms.graph_hashing.weisfeiler_lehman_graph_hash(
         G_tmp, node_attr="canon"
     )
-=======
+
+
 def _to_shacl_shape(
     on_property: URIRef,
     target_class: URIRef,
@@ -497,5 +497,4 @@
         g.add((node_shape, SH.targetClass, base_node))
         g.add((node_shape, SH.property, shape_node))
 
-    return g
->>>>>>> bf9f7e63
+    return g