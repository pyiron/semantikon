import ast
import unittest

import networkx as nx

from semantikon.typing import u
from semantikon.workflow import (
<<<<<<< HEAD
    _extract_variables_from_ast_body,
    _function_to_ast_dict,
=======
    _get_node_outputs,
>>>>>>> ecca5343
    _get_output_counts,
    _get_sorted_edges,
    analyze_function,
    ast_from_dict,
    find_parallel_execution_levels,
    get_node_dict,
    get_workflow_dict,
    separate_functions,
    separate_types,
    workflow,
)


def operation(x: float, y: float) -> tuple[float, float]:
    return x + y, x - y


@u(uri="add")
def add(x: float = 2.0, y: float = 1) -> float:
    return x + y


def multiply(x: float, y: float = 5) -> float:
    return x * y


@workflow
def example_macro(a=10, b=20):
    c, d = operation(a, b)
    e = add(c, y=d)
    f = multiply(e)
    return f


@workflow
def example_workflow(a=10, b=20):
    y = example_macro(a, b)
    z = add(y, b)
    return z


@workflow
def parallel_execution(a=10, b=20):
    c = add(a)
    d = multiply(b)
    e, f = operation(c, d)
    return e, f


def example_invalid_operator(a=10, b=20):
    y = example_macro(a, b)
    z = add(y, b)
    result = z + 1
    return result


def example_invalid_multiple_operation(a=10, b=20):
    result = add(a, add(a, b))
    return result


def example_invalid_local_var_def(a=10, b=20):
    result = add(a, 2)
    return result


def my_while_condition(a=10, b=20):
    return a < b


def workflow_with_while(a=10, b=20):
    x = add(a, b)
    while my_while_condition(x, b):
        x = add(a, b)
        # Poor implementation to define variable inside the loop, but allowed
        z = multiply(a, x)
    return z


class ApeClass:
    pass


@u(uri="my_function")
def multiple_types_for_ape(a: ApeClass, b: ApeClass) -> ApeClass:
    return a + b


def seemingly_cyclic_workflow(a=10, b=20):
    a = add(a, b)
    return a


def workflow_to_use_undefined_variable(a=10, b=20):
    result = add(a, u)
    return result


def reused_args(a=10, b=20):
    a, b = operation(a, b)
    f = add(a, y=b)
    f = multiply(f)
    return f


def check_positive(x):
    if x < 0:
        raise ValueError("It must not be negative")


def workflow_with_leaf(x):
    y = add(x, x)
    check_positive(y)
    return y


class TestWorkflow(unittest.TestCase):
    @classmethod
    def setUpClass(cls):
        cls.maxDiff = None

    def test_analyzer(self):
        graph = analyze_function(example_macro)[0]
        all_data = [
            ("operation_0", "c_0", {"type": "output", "output_index": 0}),
            ("operation_0", "d_0", {"type": "output", "output_index": 1}),
            ("c_0", "add_0", {"type": "input", "input_index": 0}),
            ("d_0", "add_0", {"type": "input", "input_name": "y"}),
            ("a_0", "operation_0", {"type": "input", "input_index": 0}),
            ("b_0", "operation_0", {"type": "input", "input_index": 1}),
            ("add_0", "e_0", {"type": "output"}),
            ("e_0", "multiply_0", {"type": "input", "input_index": 0}),
            ("multiply_0", "f_0", {"type": "output"}),
        ]
        self.maxDiff = None
        self.assertEqual(
            sorted([data for data in graph.edges.data()]),
            sorted(all_data),
        )

    def test_get_node_dict(self):
        node_dict = get_node_dict(add)
        self.assertEqual(
            node_dict,
            {
                "inputs": {
                    "x": {"dtype": float, "default": 2.0},
                    "y": {"dtype": float, "default": 1},
                },
                "outputs": {"output": {"dtype": float}},
                "label": "add",
                "uri": "add",
            },
        )
        node_dict = get_node_dict(multiple_types_for_ape, data_format="ape")
        node_dict.pop("id")
        self.assertEqual(
            node_dict,
            {
                "inputs": [
                    {"Type": "ApeClass"},
                    {"Type": "ApeClass"},
                ],
                "outputs": [{"Type": "ApeClass"}],
                "label": "multiple_types_for_ape",
                "taxonomyOperations": ["my_function"],
            },
        )

    def test_get_output_counts(self):
        graph = analyze_function(example_macro)[0]
        output_counts = _get_output_counts(graph)
        self.assertEqual(output_counts, {"operation_0": 2, "add_0": 1, "multiply_0": 1})

    def test_get_workflow_dict(self):
        ref_data = {
            "inputs": {"a": {"default": 10}, "b": {"default": 20}},
            "outputs": {"f": {}},
            "nodes": {
                "operation_0": {
                    "inputs": {"x": {"dtype": float}, "y": {"dtype": float}},
                    "outputs": {
                        "output_0": {"dtype": float},
                        "output_1": {"dtype": float},
                    },
                    "function": operation,
                },
                "add_0": {
                    "inputs": {
                        "x": {"dtype": float, "default": 2.0},
                        "y": {"dtype": float, "default": 1},
                    },
                    "outputs": {"output": {"dtype": float}},
                    "function": add,
                    "uri": "add",
                },
                "multiply_0": {
                    "inputs": {
                        "x": {"dtype": float},
                        "y": {"dtype": float, "default": 5},
                    },
                    "outputs": {"output": {"dtype": float}},
                    "function": multiply,
                },
            },
            "data_edges": [
                ("inputs.a", "operation_0.inputs.x"),
                ("inputs.b", "operation_0.inputs.y"),
                ("operation_0.outputs.output_0", "add_0.inputs.x"),
                ("operation_0.outputs.output_1", "add_0.inputs.y"),
                ("add_0.outputs.output", "multiply_0.inputs.x"),
                ("multiply_0.outputs.output", "outputs.f"),
            ],
            "label": "example_macro",
        }
        self.assertEqual(get_workflow_dict(example_macro), ref_data)
        self.assertEqual(example_macro._semantikon_workflow, ref_data)

    def test_get_workflow_dict_macro(self):
        result = get_workflow_dict(example_workflow)
        ref_data = {
            "inputs": {"a": {"default": 10}, "b": {"default": 20}},
            "outputs": {"z": {}},
            "nodes": {
                "example_macro_0": {
                    "inputs": {"a": {"default": 10}, "b": {"default": 20}},
                    "outputs": {"f": {}},
                    "nodes": {
                        "operation_0": {
                            "function": operation,
                            "inputs": {"x": {"dtype": float}, "y": {"dtype": float}},
                            "outputs": {
                                "output_0": {"dtype": float},
                                "output_1": {"dtype": float},
                            },
                        },
                        "add_0": {
                            "function": add,
                            "inputs": {
                                "x": {"dtype": float, "default": 2.0},
                                "y": {"dtype": float, "default": 1},
                            },
                            "outputs": {"output": {"dtype": float}},
                            "uri": "add",
                        },
                        "multiply_0": {
                            "function": multiply,
                            "inputs": {
                                "x": {"dtype": float},
                                "y": {"dtype": float, "default": 5},
                            },
                            "outputs": {"output": {"dtype": float}},
                        },
                    },
                    "data_edges": [
                        ("inputs.a", "operation_0.inputs.x"),
                        ("inputs.b", "operation_0.inputs.y"),
                        ("operation_0.outputs.output_0", "add_0.inputs.x"),
                        ("operation_0.outputs.output_1", "add_0.inputs.y"),
                        ("add_0.outputs.output", "multiply_0.inputs.x"),
                        ("multiply_0.outputs.output", "outputs.f"),
                    ],
                    "label": "example_macro_0",
                },
                "add_0": {
                    "function": add,
                    "inputs": {
                        "x": {"dtype": float, "default": 2.0},
                        "y": {"dtype": float, "default": 1},
                    },
                    "outputs": {"output": {"dtype": float}},
                    "uri": "add",
                },
            },
            "data_edges": [
                ("inputs.a", "example_macro_0.inputs.a"),
                ("inputs.b", "example_macro_0.inputs.b"),
                ("inputs.b", "add_0.inputs.y"),
                ("example_macro_0.outputs.f", "add_0.inputs.x"),
                ("add_0.outputs.output", "outputs.z"),
            ],
            "label": "example_workflow",
        }
        self.assertEqual(result, ref_data, msg=result)

    def test_parallel_execution(self):
        graph = analyze_function(parallel_execution)[0]
        self.assertEqual(
            find_parallel_execution_levels(graph),
            [
                ["a_0", "b_0"],
                ["add_0", "multiply_0"],
                ["c_0", "d_0"],
                ["operation_0"],
                ["e_0", "f_0"],
            ],
        )

    def test_run_single(self):
        data = example_macro.run()
        self.assertEqual(example_macro(), data["outputs"]["f"]["value"])

    def test_run_parallel_execution(self):
        data = parallel_execution.run()
        self.assertEqual(parallel_execution(), data["outputs"]["e"]["value"])

    def test_run_nested(self):
        data = example_workflow.run()
        self.assertEqual(example_workflow(), data["outputs"]["z"]["value"])

    def test_not_implemented_error(self):
        with self.assertRaises(NotImplementedError):
            workflow(example_invalid_operator)
        with self.assertRaises(NotImplementedError):
            workflow(example_invalid_multiple_operation)
        with self.assertRaises(NotImplementedError):
            workflow(example_invalid_local_var_def)

    def test_separate_functions(self):
        old_data = example_workflow._semantikon_workflow
        data, function_dict = separate_functions(old_data)
        self.assertEqual(
            function_dict,
            {"operation": operation, "add": add, "multiply": multiply},
        )
        self.assertEqual(
            data["nodes"]["example_macro_0"]["nodes"]["operation_0"]["function"],
            "operation",
        )
        self.assertEqual(
            old_data["nodes"]["example_macro_0"]["nodes"]["operation_0"]["function"],
            operation,
        )

    def test_separate_types(self):
        old_data = example_workflow._semantikon_workflow
        class_dict = separate_types(old_data)[1]
        self.assertEqual(class_dict, {"float": float})

    def test_seemingly_cyclic_workflow(self):
        data = get_workflow_dict(seemingly_cyclic_workflow)
        self.assertIn("a", data["inputs"])
        self.assertIn("a", data["outputs"])

    def test_workflow_to_use_undefined_variable(self):
        with self.assertRaises(ValueError):
            workflow(workflow_to_use_undefined_variable)

    def test_ast_from_dict(self):
        d = {
            "_type": "Compare",
            "left": {"_type": "Name", "id": "x", "ctx": {"_type": "Load"}},
            "ops": [{"_type": "Lt"}],
            "comparators": [{"_type": "Constant", "value": 0, "kind": None}],
        }
        self.assertEqual(ast.unparse(ast_from_dict(d)), "x < 0")

    def test_extract_variables_from_ast_body(self):
        body = _function_to_ast_dict(ast.parse("x = g(y)\ny = h(Z)\nz = f(x, y)"))
        variables = _extract_variables_from_ast_body(body)
        self.assertEqual(variables[0], {"x", "y", "z"})
        self.assertEqual(variables[1], {"y", "Z", "x"})

    def test_get_sorted_edges(self):
        graph = nx.DiGraph()
        graph.add_edges_from([("A", "B"), ("B", "D"), ("A", "C"), ("C", "D")])
        sorted_edges = _get_sorted_edges(graph)
        self.assertEqual(
            sorted_edges,
            [("A", "B", {}), ("A", "C", {}), ("B", "D", {}), ("C", "D", {})],
        )

    def test_workflow_with_while(self):
        wf = workflow(workflow_with_while)._semantikon_workflow
        self.assertIn("injected_while_loop_0", wf["nodes"])
        self.assertEqual(
            sorted(wf["nodes"]["injected_while_loop_0"]["inputs"].keys()),
            ["a", "b", "x"],
        )
        self.assertEqual(
            sorted(wf["nodes"]["injected_while_loop_0"]["outputs"].keys()),
            ["x", "z"],
        )
        self.assertEqual(
            sorted(wf["nodes"]["injected_while_loop_0"]["data_edges"]),
            sorted(
                [
                    ("inputs.x", "test.inputs.a"),
                    ("inputs.b", "test.inputs.b"),
                    ("inputs.b", "add_0.inputs.y"),
                    ("inputs.a", "add_0.inputs.x"),
                    ("inputs.a", "multiply_0.inputs.x"),
                    ("add_0.outputs.output", "multiply_0.inputs.y"),
                    ("add_0.outputs.output", "outputs.x"),
                    ("multiply_0.outputs.output", "outputs.z"),
                ]
            ),
        )
        self.assertIn("add_0", wf["nodes"]["injected_while_loop_0"]["nodes"])
        self.assertIn("multiply_0", wf["nodes"]["injected_while_loop_0"]["nodes"])

    def test_reused_args(self):
        data = get_workflow_dict(reused_args)
        self.assertEqual(
            sorted(data["data_edges"]),
            sorted(example_macro._semantikon_workflow["data_edges"]),
        )

    def test_get_node_outputs(self):
        self.assertEqual(
            _get_node_outputs(operation, counts=2),
            {"output_0": {"dtype": float}, "output_1": {"dtype": float}},
        )
        self.assertEqual(
            _get_node_outputs(operation, counts=1),
            {"output": {"dtype": tuple[float, float]}},
        )
        self.assertEqual(
            _get_node_outputs(parallel_execution, counts=2),
            {"e": {}, "f": {}},
        )
        self.assertEqual(
            _get_node_outputs(parallel_execution, counts=1),
            {"output": {}},
        )

    def test_workflow_with_leaf(self):
        data = get_workflow_dict(workflow_with_leaf)
        self.assertIn("check_positive_0", data["nodes"])
        self.assertIn("add_0", data["nodes"])
        self.assertIn("y", data["outputs"])
        self.assertIn(
            ("add_0.outputs.output", "check_positive_0.inputs.x"), data["data_edges"]
        )
        self.assertEqual(data["nodes"]["check_positive_0"]["outputs"], {})


if __name__ == "__main__":
    unittest.main()<|MERGE_RESOLUTION|>--- conflicted
+++ resolved
@@ -5,12 +5,9 @@
 
 from semantikon.typing import u
 from semantikon.workflow import (
-<<<<<<< HEAD
     _extract_variables_from_ast_body,
     _function_to_ast_dict,
-=======
     _get_node_outputs,
->>>>>>> ecca5343
     _get_output_counts,
     _get_sorted_edges,
     analyze_function,
