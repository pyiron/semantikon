import ast
import dataclasses
import unittest

import networkx as nx

import semantikon.dataclasses as sdc
import semantikon.workflow as swf
from semantikon.converter import parse_input_args
from semantikon.metadata import u
from semantikon.workflow import (
    _extract_variables_from_ast_body,
    _function_to_ast_dict,
    _get_node_outputs,
    _get_output_counts,
    _get_sorted_edges,
    _get_workflow_outputs,
    analyze_function,
    ast_from_dict,
    find_parallel_execution_levels,
    get_node_dict,
    get_workflow_dict,
    separate_functions,
    separate_types,
    workflow,
)


def operation(x: float, y: float) -> tuple[float, float]:
    return x + y, x - y


@u(uri="add")
def add(x: float = 2.0, y: float = 1) -> float:
    return x + y


def multiply(x: float, y: float = 5) -> float:
    return x * y


@workflow
def example_macro(a=10, b=20):
    c, d = operation(a, b)
    e = add(c, y=d)
    f = multiply(e)
    return f


@workflow
def example_workflow(a=10, b=20):
    y = example_macro(a, b)
    z = add(y, b)
    return z


@workflow
def parallel_execution(a=10, b=20):
    c = add(a)
    d = multiply(b)
    e, f = operation(c, d)
    return e, f


def example_invalid_operator(a=10, b=20):
    y = example_macro(a, b)
    z = add(y, b)
    result = z + 1
    return result


def example_invalid_multiple_operation(a=10, b=20):
    result = add(a, add(a, b))
    return result


def example_invalid_local_var_def(a=10, b=20):
    result = add(a, 2)
    return result


def my_while_condition(a=10, b=20):
    return a < b


def workflow_with_while(a=10, b=20):
    x = add(a, b)
    while my_while_condition(x, b):
        x = add(a, b)
        # Poor implementation to define variable inside the loop, but allowed
        z = multiply(a, x)
    return z


@u(uri="some URI")
def complex_function(
    x: u(float, units="meter") = 2.0,
    y: u(float, units="second", something_extra=42) = 1,
) -> tuple[
    u(float, units="meter"),
    u(float, units="meter/second", uri="VELOCITY"),
    float,
]:
    speed = x / y
    return x, speed, speed / y


class ApeClass:
    pass


@u(uri="my_function")
def multiple_types_for_ape(a: ApeClass, b: ApeClass) -> ApeClass:
    return a + b


def seemingly_cyclic_workflow(a=10, b=20):
    a = add(a, b)
    return a


def workflow_to_use_undefined_variable(a=10, b=20):
    result = add(a, u)
    return result


def reused_args(a=10, b=20):
    a, b = operation(a, b)
    f = add(a, y=b)
    f = multiply(f)
    return f


def check_positive(x):
    if x < 0:
        raise ValueError("It must not be negative")


def workflow_with_leaf(x):
    y = add(x, x)
    check_positive(y)
    return y


class TestWorkflow(unittest.TestCase):
    @classmethod
    def setUpClass(cls):
        cls.maxDiff = None

    def test_analyzer(self):
        graph = analyze_function(example_macro)[0]
        all_data = [
            ("operation_0", "c_0", {"type": "output", "output_index": 0}),
            ("operation_0", "d_0", {"type": "output", "output_index": 1}),
            ("c_0", "add_0", {"type": "input", "input_index": 0}),
            ("d_0", "add_0", {"type": "input", "input_name": "y"}),
            ("a_0", "operation_0", {"type": "input", "input_index": 0}),
            ("b_0", "operation_0", {"type": "input", "input_index": 1}),
            ("add_0", "e_0", {"type": "output"}),
            ("e_0", "multiply_0", {"type": "input", "input_index": 0}),
            ("multiply_0", "f_0", {"type": "output"}),
        ]
        self.maxDiff = None
        self.assertEqual(
            sorted([data for data in graph.edges.data()]),
            sorted(all_data),
        )

    def test_get_node_dict(self):
        node_dict = get_node_dict(add)
        self.assertEqual(
            node_dict,
            {
                "inputs": {
                    "x": {"dtype": float, "default": 2.0},
                    "y": {"dtype": float, "default": 1},
                },
                "outputs": {"output": {"dtype": float}},
                "label": "add",
                "uri": "add",
            },
        )
        node_dict = get_node_dict(multiple_types_for_ape, data_format="ape")
        node_dict.pop("id")
        self.assertEqual(
            node_dict,
            {
                "inputs": [
                    {"Type": "ApeClass"},
                    {"Type": "ApeClass"},
                ],
                "outputs": [{"Type": "ApeClass"}],
                "label": "multiple_types_for_ape",
                "taxonomyOperations": ["my_function"],
            },
        )

    def test_get_output_counts(self):
        graph = analyze_function(example_macro)[0]
        output_counts = _get_output_counts(graph)
        self.assertEqual(output_counts, {"operation_0": 2, "add_0": 1, "multiply_0": 1})

    def test_get_workflow_dict(self):
        ref_data = {
            "inputs": {"a": {"default": 10}, "b": {"default": 20}},
            "outputs": {"f": {}},
            "nodes": {
                "operation_0": {
                    "inputs": {"x": {"dtype": float}, "y": {"dtype": float}},
                    "outputs": {
                        "output_0": {"dtype": float},
                        "output_1": {"dtype": float},
                    },
                    "function": "operation",
                },
                "add_0": {
                    "inputs": {
                        "x": {"dtype": float, "default": 2.0},
                        "y": {"dtype": float, "default": 1},
                    },
                    "outputs": {"output": {"dtype": float}},
                    "function": "add",
                    "uri": "add",
                },
                "multiply_0": {
                    "inputs": {
                        "x": {"dtype": float},
                        "y": {"dtype": float, "default": 5},
                    },
                    "outputs": {"output": {"dtype": float}},
                    "function": "multiply",
                },
            },
            "edges": [
                ("inputs.a", "operation_0.inputs.x"),
                ("inputs.b", "operation_0.inputs.y"),
                ("operation_0.outputs.output_0", "add_0.inputs.x"),
                ("operation_0.outputs.output_1", "add_0.inputs.y"),
                ("add_0.outputs.output", "multiply_0.inputs.x"),
                ("multiply_0.outputs.output", "outputs.f"),
            ],
            "label": "example_macro",
        }
        self.assertEqual(
            separate_functions(example_macro._semantikon_workflow)[0], ref_data
        )

    def test_get_workflow_dict_macro(self):
        result = get_workflow_dict(example_workflow)
        ref_data = {
            "inputs": {"a": {"default": 10}, "b": {"default": 20}},
            "outputs": {"z": {}},
            "nodes": {
                "example_macro_0": {
                    "inputs": {"a": {"default": 10}, "b": {"default": 20}},
                    "outputs": {"f": {}},
                    "nodes": {
                        "operation_0": {
                            "function": "operation",
                            "inputs": {"x": {"dtype": float}, "y": {"dtype": float}},
                            "outputs": {
                                "output_0": {"dtype": float},
                                "output_1": {"dtype": float},
                            },
                        },
                        "add_0": {
                            "function": "add",
                            "inputs": {
                                "x": {"dtype": float, "default": 2.0},
                                "y": {"dtype": float, "default": 1},
                            },
                            "outputs": {"output": {"dtype": float}},
                            "uri": "add",
                        },
                        "multiply_0": {
                            "function": "multiply",
                            "inputs": {
                                "x": {"dtype": float},
                                "y": {"dtype": float, "default": 5},
                            },
                            "outputs": {"output": {"dtype": float}},
                        },
                    },
                    "edges": [
                        ("inputs.a", "operation_0.inputs.x"),
                        ("inputs.b", "operation_0.inputs.y"),
                        ("operation_0.outputs.output_0", "add_0.inputs.x"),
                        ("operation_0.outputs.output_1", "add_0.inputs.y"),
                        ("add_0.outputs.output", "multiply_0.inputs.x"),
                        ("multiply_0.outputs.output", "outputs.f"),
                    ],
                    "label": "example_macro_0",
                },
                "add_0": {
                    "function": "add",
                    "inputs": {
                        "x": {"dtype": float, "default": 2.0},
                        "y": {"dtype": float, "default": 1},
                    },
                    "outputs": {"output": {"dtype": float}},
                    "uri": "add",
                },
            },
            "edges": [
                ("inputs.a", "example_macro_0.inputs.a"),
                ("inputs.b", "example_macro_0.inputs.b"),
                ("inputs.b", "add_0.inputs.y"),
                ("example_macro_0.outputs.f", "add_0.inputs.x"),
                ("add_0.outputs.output", "outputs.z"),
            ],
            "label": "example_workflow",
        }
        self.assertEqual(separate_functions(result)[0], ref_data, msg=result)

    def test_parallel_execution(self):
        graph = analyze_function(parallel_execution)[0]
        self.assertEqual(
            find_parallel_execution_levels(graph),
            [
                ["a_0", "b_0"],
                ["add_0", "multiply_0"],
                ["c_0", "d_0"],
                ["operation_0"],
                ["e_0", "f_0"],
            ],
        )

    def test_run_single(self):
        data = example_macro.run()
        self.assertEqual(example_macro(), data["outputs"]["f"]["value"])

    def test_run_parallel_execution(self):
        data = parallel_execution.run()
        results = parallel_execution()
        self.assertEqual(results[0], data["outputs"]["e"]["value"])
        self.assertEqual(results[1], data["outputs"]["f"]["value"])

    def test_run_nested(self):
        data = example_workflow.run()
        self.assertEqual(example_workflow(), data["outputs"]["z"]["value"])

    def test_not_implemented_error(self):
        with self.assertRaises(NotImplementedError):
            workflow(example_invalid_operator)
        with self.assertRaises(NotImplementedError):
            workflow(example_invalid_multiple_operation)
        with self.assertRaises(NotImplementedError):
            workflow(example_invalid_local_var_def)

    def test_separate_functions(self):
        old_data = example_workflow._semantikon_workflow
        data, function_dict = separate_functions(old_data)
        # add is deep copied due to the decorator
        del function_dict["add"]
        self.assertEqual(
            function_dict,
            {"operation": operation, "multiply": multiply},
        )
        self.assertEqual(
            data["nodes"]["example_macro_0"]["nodes"]["operation_0"]["function"],
            "operation",
        )
        self.assertEqual(
            old_data["nodes"]["example_macro_0"]["nodes"]["operation_0"]["function"],
            operation,
        )

    def test_separate_types(self):
        old_data = example_workflow._semantikon_workflow
        class_dict = separate_types(old_data)[1]
        self.assertEqual(class_dict, {"float": float})

    def test_seemingly_cyclic_workflow(self):
        data = get_workflow_dict(seemingly_cyclic_workflow)
        self.assertIn("a", data["inputs"])
        self.assertIn("a", data["outputs"])

    def test_workflow_to_use_undefined_variable(self):
        with self.assertRaises(ValueError):
            workflow(workflow_to_use_undefined_variable)

    def test_ast_from_dict(self):
        d = {
            "_type": "Compare",
            "left": {"_type": "Name", "id": "x", "ctx": {"_type": "Load"}},
            "ops": [{"_type": "Lt"}],
            "comparators": [{"_type": "Constant", "value": 0, "kind": None}],
        }
        self.assertEqual(ast.unparse(ast_from_dict(d)), "x < 0")

    def test_extract_variables_from_ast_body(self):
        body = _function_to_ast_dict(ast.parse("x = g(y)\ny = h(Z)\nz = f(x, y)"))
        variables = _extract_variables_from_ast_body(body)
        self.assertEqual(variables[0], {"x", "y", "z"})
        self.assertEqual(variables[1], {"y", "Z", "x"})

    def test_get_sorted_edges(self):
        graph = nx.DiGraph()
        graph.add_edges_from([("A", "B"), ("B", "D"), ("A", "C"), ("C", "D")])
        sorted_edges = _get_sorted_edges(graph)
        self.assertEqual(
            sorted_edges,
            [("A", "B", {}), ("A", "C", {}), ("B", "D", {}), ("C", "D", {})],
        )

    def test_workflow_with_while(self):
        wf = workflow(workflow_with_while)._semantikon_workflow
        self.assertIn("injected_while_loop_0", wf["nodes"])
        self.assertEqual(
            sorted(wf["nodes"]["injected_while_loop_0"]["inputs"].keys()),
            ["a", "b", "x"],
        )
        self.assertEqual(
            sorted(wf["nodes"]["injected_while_loop_0"]["outputs"].keys()),
            ["x", "z"],
        )
        self.assertEqual(
            sorted(wf["nodes"]["injected_while_loop_0"]["edges"]),
            sorted(
                [
                    ("inputs.x", "test.inputs.a"),
                    ("inputs.b", "test.inputs.b"),
                    ("inputs.b", "add_0.inputs.y"),
                    ("inputs.a", "add_0.inputs.x"),
                    ("inputs.a", "multiply_0.inputs.x"),
                    ("add_0.outputs.output", "multiply_0.inputs.y"),
                    ("add_0.outputs.output", "outputs.x"),
                    ("multiply_0.outputs.output", "outputs.z"),
                ]
            ),
        )
        self.assertIn("add_0", wf["nodes"]["injected_while_loop_0"]["nodes"])
        self.assertIn("multiply_0", wf["nodes"]["injected_while_loop_0"]["nodes"])

    def test_reused_args(self):
        data = get_workflow_dict(reused_args)
        self.assertEqual(
            sorted(data["edges"]),
            sorted(example_macro._semantikon_workflow["edges"]),
        )

    def test_get_node_outputs(self):
        self.assertEqual(
            _get_node_outputs(operation, counts=2),
            {"output_0": {"dtype": float}, "output_1": {"dtype": float}},
        )
        self.assertEqual(
            _get_node_outputs(operation, counts=1),
            {"output": {"dtype": tuple[float, float]}},
        )
        self.assertEqual(
            _get_node_outputs(parallel_execution, counts=2),
            {"e": {}, "f": {}},
        )
        self.assertEqual(
            _get_node_outputs(parallel_execution, counts=1),
            {"output": {}},
        )

    def test_workflow_with_leaf(self):
        data = get_workflow_dict(workflow_with_leaf)
        self.assertIn("check_positive_0", data["nodes"])
        self.assertIn("add_0", data["nodes"])
        self.assertIn("y", data["outputs"])
        self.assertIn(
            ("add_0.outputs.output", "check_positive_0.inputs.x"), data["edges"]
        )
        self.assertEqual(data["nodes"]["check_positive_0"]["outputs"], {})

<<<<<<< HEAD
    def test_ports(self):
        for fnc in (operation, add, multiply, my_while_condition):
            with self.subTest(fnc=fnc, msg=fnc.__name__):
                inputs, outputs = swf.get_ports(fnc)
                self.assertDictEqual(
                    parse_input_args(fnc),
                    inputs.to_dictionary(),
                    msg="Dictionary representation must be equivalent to existing",
                )
                self.assertDictEqual(
                    swf._get_node_outputs(fnc, 2 if fnc == operation else 1),
                    outputs.to_dictionary(),
                    msg="Dictionary representation must be equivalent to existing",
                )

    def test_complex_function_node(self):
        node = swf.get_node(complex_function)

        with self.subTest("Node parsing"):
            self.assertIsInstance(node, swf.Function)
            self.assertIsInstance(node.inputs, swf.Inputs)
            self.assertIsInstance(node.outputs, swf.Outputs)
            self.assertIsInstance(node.metadata, swf.CoreMetadata)
            self.assertEqual(node.type, sdc.Function.__name__)
            self.assertEqual(node.label, complex_function.__name__)
            self.assertEqual(node.metadata.uri, "some URI")

        with self.subTest("Input parsing"):
            self.assertIsInstance(node.inputs["x"], swf.Input)
            self.assertIs(node.inputs["x"].dtype, float)
            self.assertAlmostEqual(node.inputs["x"].default, 2.0)
            self.assertEqual(node.inputs["x"].units, "meter")
            self.assertIs(node.inputs["y"].dtype, float)
            self.assertAlmostEqual(node.inputs["y"].default, 1.0)
            self.assertEqual(node.inputs["y"].units, "second")
            self.assertEqual(node.inputs["y"].extra["something_extra"], 42)

        with self.subTest("Output parsing"):
            self.assertIsInstance(node.outputs["x"], swf.Output)
            self.assertIs(node.outputs["x"].dtype, float)
            self.assertEqual(node.outputs["x"].units, "meter")
            self.assertIs(node.outputs["speed"].dtype, float)
            self.assertEqual(node.outputs["speed"].units, "meter/second")
            self.assertEqual(node.outputs["speed"].uri, "VELOCITY")
            self.assertIs(node.outputs["output_2"].dtype, float)

    def test_workflow_node(self):
        node = swf.get_node(example_workflow)
        print(node.to_dictionary())

    def test_function(self):
        for fnc in (operation, add, multiply, my_while_condition):
            with self.subTest(fnc=fnc, msg=fnc.__name__):
                entry = swf._to_node_dict_entry(
                    fnc,
                    parse_input_args(fnc),
                    swf._get_workflow_outputs(fnc),
                )

                # Cheat and modify to the _to_node_dict_entry result match dataclass
                if hasattr(fnc, "_semantikon_metadata"):
                    entry.update(fnc._semantikon_metadata)
                entry["label"] = fnc.__name__
                entry.pop("function")
                metadata = {}
                for k, v in entry.items():
                    if k in {f.name for f in dataclasses.fields(sdc.CoreMetadata)}:
                        metadata[k] = v
                for meta_key in metadata:
                    entry.pop(meta_key)
                if len(metadata) > 0:
                    entry["metadata"] = metadata
                entry["function"] = fnc
                entry["type"] = swf.Function.__name__

                self.assertDictEqual(
                    entry,
                    swf.get_node(fnc).to_dictionary(),
                    msg="Just an interim cyclicity test",
                )
=======
    def test_get_workflow_output(self):

        def test_function_1(a, b):
            return a + b

        self.assertEqual(
            _get_workflow_outputs(test_function_1),
            {"output": {}},
        )

        def test_function_2(a, b):
            return a

        self.assertEqual(
            _get_workflow_outputs(test_function_2),
            {"a": {}},
        )

        def test_function_3(a, b):
            return a, b

        self.assertEqual(
            _get_workflow_outputs(test_function_3),
            {"a": {}, "b": {}},
        )

        def test_function_4(a, b):
            return a + b, b

        data = _get_workflow_outputs(test_function_4)
        self.assertEqual(data, {"output_0": {}, "b": {}})
        data["output_0"]["value"] = 0
        self.assertEqual(
            data,
            {"output_0": {"value": 0}, "b": {}},
        )

        def test_function_5(a: int, b: int) -> tuple[int, int]:
            return a, b

        self.assertEqual(
            _get_workflow_outputs(test_function_5),
            {"a": {"dtype": int}, "b": {"dtype": int}},
        )
>>>>>>> a84b0980


if __name__ == "__main__":
    unittest.main()<|MERGE_RESOLUTION|>--- conflicted
+++ resolved
@@ -467,7 +467,51 @@
         )
         self.assertEqual(data["nodes"]["check_positive_0"]["outputs"], {})
 
-<<<<<<< HEAD
+    def test_get_workflow_output(self):
+
+        def test_function_1(a, b):
+            return a + b
+
+        self.assertEqual(
+            _get_workflow_outputs(test_function_1),
+            {"output": {}},
+        )
+
+        def test_function_2(a, b):
+            return a
+
+        self.assertEqual(
+            _get_workflow_outputs(test_function_2),
+            {"a": {}},
+        )
+
+        def test_function_3(a, b):
+            return a, b
+
+        self.assertEqual(
+            _get_workflow_outputs(test_function_3),
+            {"a": {}, "b": {}},
+        )
+
+        def test_function_4(a, b):
+            return a + b, b
+
+        data = _get_workflow_outputs(test_function_4)
+        self.assertEqual(data, {"output_0": {}, "b": {}})
+        data["output_0"]["value"] = 0
+        self.assertEqual(
+            data,
+            {"output_0": {"value": 0}, "b": {}},
+        )
+
+        def test_function_5(a: int, b: int) -> tuple[int, int]:
+            return a, b
+
+        self.assertEqual(
+            _get_workflow_outputs(test_function_5),
+            {"a": {"dtype": int}, "b": {"dtype": int}},
+        )
+
     def test_ports(self):
         for fnc in (operation, add, multiply, my_while_condition):
             with self.subTest(fnc=fnc, msg=fnc.__name__):
@@ -548,52 +592,6 @@
                     swf.get_node(fnc).to_dictionary(),
                     msg="Just an interim cyclicity test",
                 )
-=======
-    def test_get_workflow_output(self):
-
-        def test_function_1(a, b):
-            return a + b
-
-        self.assertEqual(
-            _get_workflow_outputs(test_function_1),
-            {"output": {}},
-        )
-
-        def test_function_2(a, b):
-            return a
-
-        self.assertEqual(
-            _get_workflow_outputs(test_function_2),
-            {"a": {}},
-        )
-
-        def test_function_3(a, b):
-            return a, b
-
-        self.assertEqual(
-            _get_workflow_outputs(test_function_3),
-            {"a": {}, "b": {}},
-        )
-
-        def test_function_4(a, b):
-            return a + b, b
-
-        data = _get_workflow_outputs(test_function_4)
-        self.assertEqual(data, {"output_0": {}, "b": {}})
-        data["output_0"]["value"] = 0
-        self.assertEqual(
-            data,
-            {"output_0": {"value": 0}, "b": {}},
-        )
-
-        def test_function_5(a: int, b: int) -> tuple[int, int]:
-            return a, b
-
-        self.assertEqual(
-            _get_workflow_outputs(test_function_5),
-            {"a": {"dtype": int}, "b": {"dtype": int}},
-        )
->>>>>>> a84b0980
 
 
 if __name__ == "__main__":
