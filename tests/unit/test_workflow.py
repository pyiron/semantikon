--- conflicted
+++ resolved
@@ -614,7 +614,6 @@
             {"a": {"dtype": int}, "b": {"dtype": int}},
         )
 
-<<<<<<< HEAD
     def test_ports(self):
         for fnc in (operation, add, multiply, my_while_condition, complex_function):
             with self.subTest(fnc=fnc, msg=fnc.__name__):
@@ -759,7 +758,7 @@
                     node_dictionary,
                     msg="Just an interim cyclicity test",
                 )
-=======
+
     def test_detect_io_variables_from_control_flow(self):
         graph = analyze_function(workflow_with_while)[0]
         subgraphs = _split_graphs_into_subgraphs(graph)
@@ -803,7 +802,6 @@
         self.assertIn(
             "injected_While_0_While_0", data["nodes"]["injected_While_0"]["nodes"]
         )
->>>>>>> 26958467
 
 
 if __name__ == "__main__":
