--- conflicted
+++ resolved
@@ -814,7 +814,6 @@
             "injected_While_0_While_0", data["nodes"]["injected_While_0"]["nodes"]
         )
 
-<<<<<<< HEAD
     def test_for_loop(self):
         data = get_workflow_dict(workflow_with_for)
         self.assertIn("injected_For_0", data["nodes"])
@@ -845,7 +844,8 @@
                     ("multiply_0.outputs.output", "outputs.z"),
                 ]
             ),
-=======
+        )
+
     def test_multiple_output_to_single_raise_error(self):
 
         def multiple_output_to_single_variable(a, b):
@@ -854,7 +854,6 @@
 
         self.assertRaises(
             ValueError, get_workflow_dict, multiple_output_to_single_variable
->>>>>>> 72fcf2d7
         )
 
 
