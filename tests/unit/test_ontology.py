--- conflicted
+++ resolved
@@ -741,10 +741,7 @@
         @prefix bfo: <http://purl.obolibrary.org/obo/BFO_> .
         @prefix iao: <http://purl.obolibrary.org/obo/IAO_> .
         @prefix ro: <http://purl.obolibrary.org/obo/RO_> .
-<<<<<<< HEAD
         @prefix pmd: <https://w3id.org/pmd/co/PMD_> .
-=======
->>>>>>> c9ff54d5
 
         <get_macro.add_one_0.inputs.a> a prov:Entity .
 
@@ -752,7 +749,6 @@
 
         <get_macro.add_three_0.add_two_0.inputs.b> a prov:Entity .
 
-<<<<<<< HEAD
         <get_macro.outputs.result> a prov:Entity ;
             a pmd:0000067 .
 
@@ -779,27 +775,6 @@
         <get_macro.inputs.c> a prov:Entity ;
             ns1:linksTo <get_macro.add_three_0.inputs.c> ;
             a pmd:0000066 .
-=======
-        <get_macro.outputs.result> a prov:Entity .
-
-        <get_macro.add_one_0.outputs.result> a prov:Entity ;
-            ns1:linksTo <get_macro.outputs.result> .
-
-        <get_macro.add_three_0.add_one_0.outputs.result> a prov:Entity ;
-            ns1:linksTo <get_macro.add_three_0.add_two_0.inputs.b> .
-
-        <get_macro.add_three_0.add_two_0.outputs.result> a prov:Entity ;
-            ns1:linksTo <get_macro.add_three_0.outputs.w> .
-
-        <get_macro.add_three_0.inputs.c> a prov:Entity ;
-            ns1:linksTo <get_macro.add_three_0.add_one_0.inputs.a> .
-
-        <get_macro.add_three_0.outputs.w> a prov:Entity ;
-            ns1:linksTo <get_macro.add_one_0.inputs.a> .
-
-        <get_macro.inputs.c> a prov:Entity ;
-            ns1:linksTo <get_macro.add_three_0.inputs.c> .
->>>>>>> c9ff54d5
 
         <get_macro.add_one_0.outputs.result.value> rdf:value 5 ;
             ro:0000056 <get_macro.outputs.result>,
@@ -824,10 +799,6 @@
                 <get_macro.add_three_0>,
                 <get_macro.outputs.result>,
                 <get_macro.inputs.c> .
-<<<<<<< HEAD
-=======
-
->>>>>>> c9ff54d5
 
         <get_macro.add_one_0> a prov:Activity ;
             bfo:0000051 <get_macro.add_one_0.outputs.result>,
@@ -846,8 +817,6 @@
                 <get_macro.add_three_0.add_two_0>,
                 <get_macro.add_three_0.outputs.w>,
                 <get_macro.add_three_0.inputs.c> .
-<<<<<<< HEAD
-=======
 
         <add_three> iao:0000136 <get_macro.add_three_0> ;
             a iao:0000030 .
@@ -859,7 +828,6 @@
 
         <get_macro.add_three_0.add_one_0> bfo:0000063 <get_macro.add_three_0.add_two_0> .
 
->>>>>>> c9ff54d5
 
         <get_macro.add_three_0.add_two_0> a prov:Activity ;
             bfo:0000051 <get_macro.add_three_0.add_two_0.outputs.result>,
