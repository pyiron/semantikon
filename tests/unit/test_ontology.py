import unittest
from dataclasses import dataclass
from textwrap import dedent

from graphviz import Digraph
from pyshacl import validate
from rdflib import OWL, PROV, RDF, RDFS, SH, BNode, Graph, Literal, Namespace, URIRef
from rdflib.compare import graph_diff

from semantikon.metadata import SemantikonURI, meta, u
from semantikon.ontology import (
    NS,
    SNS,
    _get_edge_dict,
    _get_precedes,
    _parse_cancel,
    dataclass_to_knowledge_graph,
    extract_dataclass,
    get_knowledge_graph,
    serialize_data,
    validate_values,
)
from semantikon.visualize import visualize
from semantikon.workflow import workflow

EX = Namespace("http://example.org/")


def calculate_speed(
    distance: u(float, units="meter") = 10.0,
    time: u(float, units="second") = 2.0,
) -> u(
    float,
    units="meter/second",
    triples=(
        (EX.somehowRelatedTo, "inputs.time"),
        (EX.subject, EX.predicate, EX.object),
        (EX.subject, EX.predicate, None),
        (None, EX.predicate, EX.object),
    ),
):
    return distance / time


@workflow
def get_speed(distance=10.0, time=2.0):
    speed = calculate_speed(distance, time)
    return speed


def get_time_correct_units(
    start: u(float, units="second"), end: u(float, units="second")
) -> u(float, units="second"):
    return end - start


def get_time_incorrect_units(
    start: u(float, units="nanosecond"), end: u(float, units="nanosecond")
) -> u(float, units="nanosecond"):
    return end - start


@workflow
def get_speed_correct_units(start, end, distance):
    time = get_time_correct_units(start, end)
    speed = calculate_speed(distance, time)
    return speed


@workflow
def get_speed_incorrect_units(start, end, distance):
    time = get_time_incorrect_units(start, end)
    speed = calculate_speed(distance, time)
    return speed


@meta(uri=EX.Addition, triples=("inputs.a", PROV.wasGeneratedBy, None), used="add")
def add(a: float, b: float) -> u(float, triples=(EX.HasOperation, EX.Addition)):
    return a + b


def multiply(a: float, b: float) -> u(
    float,
    triples=(EX.HasOperation, EX.Multiplication),
    derived_from="inputs.a",
):
    return a * b


def correct_analysis(a: u(float, triples=(EX.HasOperation, EX.Addition))) -> float:
    return a


def wrong_analysis(a: u(float, triples=(EX.HasOperation, EX.Division))) -> float:
    return a


def correct_analysis_owl(
    a: u(
        float,
        restrictions=(
            (OWL.onProperty, EX.HasOperation),
            (OWL.someValuesFrom, EX.Addition),
        ),
    ),
) -> float:
    return a


def wrong_analysis_owl(
    a: u(
        float,
        restrictions=(
            (OWL.onProperty, EX.HasOperation),
            (OWL.someValuesFrom, EX.Division),
        ),
    ),
) -> float:
    return a


def correct_analysis_sh(
    a: u(
        float,
        restrictions=(
            (SH.path, EX.HasOperation),
            (SH.hasValue, EX.Addition),
        ),
    ),
) -> float:
    return a


def wrong_analysis_sh(
    a: u(
        float,
        restrictions=(
            (SH.path, EX.HasOperation),
            (SH.hasValue, EX.Division),
        ),
    ),
) -> float:
    return a


def add_one(a: int):
    result = a + 1
    return result


def add_two(b=10) -> int:
    result = b + 2
    return result


@workflow
def add_three(c: int) -> int:
    one = add_one(a=c)
    w = add_two(b=one)
    return w


def create_vacancy(
    structure: str,
) -> u(
    str,
    triples=(EX.hasDefect, EX.vacancy),
    derived_from="inputs.structure",
    cancel=(EX.hasState, EX.relaxed),
):
    return structure


def relax_structure(
    structure: str,
) -> u(
    str,
    triples=(EX.hasState, EX.relaxed),
    derived_from="inputs.structure",
):
    return structure


def get_vacancy_formation_energy(
    structure: u(
        str,
        restrictions=(
            ((OWL.onProperty, EX.hasDefect), (OWL.someValuesFrom, EX.vacancy)),
            ((OWL.onProperty, EX.hasState), (OWL.someValuesFrom, EX.relaxed)),
        ),
    ),
):
    return len(structure)


def get_vacancy_formation_energy_fulfills(
    structure: u(
        str,
        triples=(
            (EX.hasDefect, EX.vacancy),
            (EX.hasState, EX.relaxed),
        ),
    ),
):
    return len(structure)


@workflow
def get_correct_analysis(a=1.0, b=2.0, c=3.0):
    d = add(a=a, b=b)
    m = multiply(a=d, b=c)
    analysis = correct_analysis(a=m)
    return analysis


@workflow
def get_wrong_analysis(a=1.0, b=2.0, c=3.0):
    d = add(a=a, b=b)
    m = multiply(a=d, b=c)
    analysis = wrong_analysis(a=m)
    return analysis


@workflow
def get_correct_analysis_owl(a=1.0, b=2.0, c=3.0):
    d = add(a=a, b=b)
    m = multiply(a=d, b=c)
    analysis = correct_analysis_owl(a=m)
    return analysis


@workflow
def get_wrong_analysis_owl(a=1.0, b=2.0, c=3.0):
    d = add(a=a, b=b)
    m = multiply(a=d, b=c)
    analysis = wrong_analysis_owl(a=m)
    return analysis


@workflow
def get_correct_analysis_sh(a=1.0, b=2.0, c=3.0):
    d = add(a=a, b=b)
    m = multiply(a=d, b=c)
    analysis = correct_analysis_sh(a=m)
    return analysis


@workflow
def get_wrong_analysis_sh(a=1.0, b=2.0, c=3.0):
    d = add(a=a, b=b)
    m = multiply(a=d, b=c)
    analysis = wrong_analysis_sh(a=m)
    return analysis


@workflow
def get_macro(c=1):
    w = add_three(c=c)
    result = add_one(a=w)
    return result


@workflow
def get_wrong_order(structure="abc"):
    relaxed = relax_structure(structure=structure)
    vac = create_vacancy(structure=relaxed)
    energy = get_vacancy_formation_energy(structure=vac)
    return energy


class Meal:
    pass


def prepare_pizza() -> u(Meal, uri=EX.Pizza):
    return Meal()


def eat(meal: u(Meal, uri=EX.Meal)) -> str:
    return "I am full after eating "


@workflow
def eat_pizza():
    pizza = prepare_pizza()
    comment = eat(pizza)
    return comment


class Clothes:
    pass


def machine_wash(
    clothes: u(
        Clothes,
        uri=EX.Garment,
        triples=(EX.hasProperty, EX.MachineWashable),
    ),
) -> u(
    Clothes,
    uri=EX.SomethingElse,
    triples=(EX.hasProperty, EX.Cleaned),
    derived_from="inputs.clothes",
):
    return clothes


@workflow
def clothes_wf(
    clothes: u(
        Clothes,
        uri=EX.Garment,
        triples=(EX.hasProperty, EX.MachineWashable),
    ),
) -> u(Clothes, uri=EX.Garment, derived_from="inputs.clothes"):
    washed = machine_wash(clothes)
    return washed


def add_onetology(x: u(int, uri=EX.Input)) -> u(int, uri=EX.Output):
    y = x + 1
    return y


@workflow
def matching_wrapper(x_outer: u(int, uri=EX.Input)) -> u(int, uri=EX.Output):
    add = add_onetology(x_outer)
    return add


@workflow
def mismatching_input(x_outer: u(int, uri=EX.NotInput)) -> u(int, uri=EX.Output):
    add = add_onetology(x_outer)
    return add


@workflow
def mismatching_output(x_outer: u(int, uri=EX.Input)) -> u(int, uri=EX.NotOutput):
    add = add_onetology(x_outer)
    return add


def dont_add_onetology(x: u(int, uri=EX.NotOutput)) -> u(int, uri=EX.NotOutput):
    y = x
    return y


@workflow
def mismatching_peers(x_outer: u(int, uri=EX.Input)) -> u(int, uri=EX.NotOutput):
    add = add_onetology(x_outer)
    dont_add = dont_add_onetology(add)
    return dont_add


class Foo: ...


def upstream(
    foo: u(Foo, uri=EX.Foo, triples=(EX.alsoHas, EX.Bar)),
) -> u(Foo, derived_from="inputs.foo"):
    return foo


def downstream(
    foo: u(
        Foo,
        uri=EX.Foo,
        restrictions=((OWL.onProperty, EX.alsoHas), (OWL.someValuesFrom, EX.Bar)),
    ),
) -> u(Foo, derived_from="inputs.foo"):
    return foo


@workflow
def single(foo: u(Foo, uri=EX.Foo)) -> u(Foo, derived_from="inputs.foo"):
    up = upstream(foo)
    dn = downstream(up)
    return dn


@workflow
def chain(foo: u(Foo, uri=EX.Foo)) -> u(Foo, derived_from="inputs.foo"):
    up = upstream(foo)
    dn1 = downstream(up)
    dn2 = downstream(dn1)
    return dn2


class TestOntology(unittest.TestCase):
    @classmethod
    def setUpClass(cls):
        cls.maxDiff = None

    def test_units_with_sparql(self):
        wf_graph = get_speed.run()
        for use_uuid in [True, False]:
            graph = get_knowledge_graph(wf_graph, use_uuid=use_uuid)
            query_txt = [
                "PREFIX ex: <http://example.org/>",
                "PREFIX rdf: <http://www.w3.org/1999/02/22-rdf-syntax-ns#>",
                "PREFIX ro: <http://purl.obolibrary.org/obo/RO_>",
                "PREFIX qudt: <http://qudt.org/schema/qudt/>",
                "SELECT DISTINCT ?speed ?units",
                "WHERE {",
                "    ?output ro:0000057 ?output_tag .",
                "    ?output_tag rdf:value ?speed .",
                "    ?output_tag qudt:hasUnit ?units .",
                "}",
            ]
            query = "\n".join(query_txt)
            results = graph.query(query)
            self.assertEqual(
                len(results),
                3,
                msg=f"Results: {results.serialize(format='txt').decode()}",
            )
            result_list = [row[0].value for row in graph.query(query)]
            self.assertEqual(sorted(result_list), [2.0, 5.0, 10.0])

    def test_triples(self):
        graph = get_knowledge_graph(get_speed.run())
        subj = URIRef("http://example.org/subject")
        obj = URIRef("http://example.org/object")
        label = BNode("get_speed-calculate_speed_0-outputs-output")
        self.assertGreater(
            len(
                list(
                    graph.subjects(
                        SNS.has_unit, URIRef("http://qudt.org/vocab/unit/M-PER-SEC")
                    )
                )
            ),
            0,
        )
        ex_triple = (
            None,
            EX.somehowRelatedTo,
            BNode("get_speed-calculate_speed_0-inputs-time"),
        )
        self.assertTrue(
            ex_triple in graph,
            msg=f"Triple {ex_triple} not found {graph.serialize(format='turtle')}",
        )
        self.assertTrue((EX.subject, EX.predicate, EX.object) in graph)
        self.assertTrue((subj, EX.predicate, label) in graph)
        self.assertTrue((label, EX.predicate, obj) in graph)

    def test_correct_analysis(self):
        graph = get_knowledge_graph(get_correct_analysis.serialize_workflow())
        t = validate_values(graph)
        self.assertEqual(
            t["missing_triples"],
            [],
            msg=f"{t} missing in {graph.serialize()}",
        )
        graph = get_knowledge_graph(get_wrong_analysis_owl.serialize_workflow())
        self.assertEqual(len(validate_values(graph)["missing_triples"]), 1)

    def test_correct_analysis_sh(self):
        graph = get_knowledge_graph(get_correct_analysis_sh.serialize_workflow())
        self.assertTrue(validate(graph)[0])
        graph = get_knowledge_graph(get_wrong_analysis_sh.serialize_workflow())
        self.assertFalse(validate(graph)[0])

    def test_valid_connections(self):
        graph = get_knowledge_graph(eat_pizza.serialize_workflow())
        self.assertEqual(len(validate_values(graph)["incompatible_connections"]), 1)
        graph.add((EX.Pizza, RDFS.subClassOf, EX.Meal))
        self.assertEqual(validate_values(graph)["incompatible_connections"], [])

    def test_workflow_edge_validation(self):
        with self.subTest("Matching"):
            graph = get_knowledge_graph(matching_wrapper.serialize_workflow())
            result = validate_values(graph)
            self.assertEqual(result["missing_triples"], [])
            self.assertEqual(result["incompatible_connections"], [])

        with self.subTest("Mismatching input"):
            graph = get_knowledge_graph(mismatching_input.serialize_workflow())
            result = validate_values(graph)
            incompatible = [
                (
                    str(a),
                    str(b),
                    [str(x) for x in expected],
                    [str(x) for x in provided],
                )
                for (a, b, expected, provided) in result["incompatible_connections"]
            ]
            self.assertEqual(
                incompatible,
                [
                    (
                        "mismatching_input-add_onetology_0-inputs-x",
                        "mismatching_input-inputs-x_outer",
                        ["http://example.org/Input"],
                        ["http://example.org/NotInput"],
                    )
                ],
            )

        with self.subTest("Mismatching output"):
            graph = get_knowledge_graph(mismatching_output.serialize_workflow())
            result = validate_values(graph)
            incompatible = [
                (
                    str(a),
                    str(b),
                    [str(x) for x in expected],
                    [str(x) for x in provided],
                )
                for (a, b, expected, provided) in result["incompatible_connections"]
            ]
            self.assertEqual(
                incompatible,
                [
                    (
                        "mismatching_output-outputs-add",
                        "mismatching_output-add_onetology_0-outputs-y",
                        ["http://example.org/NotOutput"],
                        ["http://example.org/Output"],
                    )
                ],
            )

        with self.subTest("Mismatching peers"):
            graph = get_knowledge_graph(mismatching_peers.serialize_workflow())
            result = validate_values(graph)
            incompatible = [
                (
                    str(a),
                    str(b),
                    [str(x) for x in expected],
                    [str(x) for x in provided],
                )
                for (a, b, expected, provided) in result["incompatible_connections"]
            ]
            self.assertEqual(
                incompatible,
                [
                    (
                        "mismatching_peers-dont_add_onetology_0-inputs-x",
                        "mismatching_peers-add_onetology_0-outputs-y",
                        ["http://example.org/NotOutput"],
                        ["http://example.org/Output"],
                    )
                ],
            )

        with self.subTest("Externally informed peers"):
            context = Graph()
            context.add((EX.Output, RDFS.subClassOf, EX.NotOutput))
            graph = get_knowledge_graph(
                wf_dict=mismatching_peers.serialize_workflow(),
                graph=context,
            )
            result = validate_values(graph)
            self.assertEqual(result["missing_triples"], [])
            self.assertEqual(result["incompatible_connections"], [])

        with self.subTest("Wrongly informed peers"):
            context = Graph()
            context.add((EX.NotOutput, RDFS.subClassOf, EX.Output))  # Reversed
            # Now we're saying the downstream is expecting a subclass of the upstream,
            # which the upstream base class is _not_ guaranteeing
            graph = get_knowledge_graph(
                wf_dict=mismatching_peers.serialize_workflow(),
                graph=context,
            )
            result = validate_values(graph)
            incompatible = [
                (
                    str(a),
                    str(b),
                    [str(x) for x in expected],
                    [str(x) for x in provided],
                )
                for (a, b, expected, provided) in result["incompatible_connections"]
            ]
            self.assertEqual(
                incompatible,
                [
                    (
                        "mismatching_peers-dont_add_onetology_0-inputs-x",
                        "mismatching_peers-add_onetology_0-outputs-y",
                        ["http://example.org/NotOutput", "http://example.org/Output"],
                        ["http://example.org/Output"],
                    )
                ],
            )

    def test_derive_from(self):
        out_tag = BNode(
            f"{clothes_wf.__name__}-{machine_wash.__name__}_0-outputs-clothes"
        )
        out_global_tag = BNode(f"{clothes_wf.__name__}-outputs-washed")

        with self.subTest("Inherit type"):
            graph = get_knowledge_graph(clothes_wf.serialize_workflow())
            out_types = set(graph.objects(out_tag, RDF.type))
            self.assertNotIn(
                EX.Garment,
                out_types,
                msg="Should not inherit from input",
            )
            self.assertIn(
                EX.SomethingElse,
                out_types,
                msg="Should gain from u-specification",
            )

        with self.subTest("Inherit properties"):
            graph = get_knowledge_graph(clothes_wf.serialize_workflow())
            out_properties = set(graph.objects(out_tag, EX.hasProperty))
            self.assertIn(
                EX.MachineWashable,
                out_properties,
                msg="Should inherit from input",
            )
            self.assertIn(
                EX.Cleaned, out_properties, msg="Should retain from u-specification"
            )

        with self.subTest("No other types"):
            graph = get_knowledge_graph(clothes_wf.serialize_workflow())
            val = validate_values(graph)
            self.assertListEqual(val["missing_triples"], [])
            self.assertEqual(
                val["incompatible_connections"],
                [(out_global_tag, out_tag, [EX.Garment], [EX.SomethingElse])],
                msg="Completely unrelated types should be flagged",
            )

        with self.subTest("No type narrowing"):
            graph = get_knowledge_graph(clothes_wf.serialize_workflow())
            graph.add((EX.Garment, RDFS.subClassOf, EX.SomethingElse))
            val = validate_values(graph)
            self.assertListEqual(val["missing_triples"], [])
            self.assertListEqual(
                val["incompatible_connections"],
                [
                    (
                        out_global_tag,
                        out_tag,
                        [EX.Garment, EX.SomethingElse],
                        [EX.SomethingElse],
                    )
                ],
                msg="Downstream having a broader type than upstream is disallowed",
            )

        with self.subTest("Type broadening OK"):
            context = Graph()
            context.add((EX.SomethingElse, RDFS.subClassOf, EX.Garment))
            graph = get_knowledge_graph(clothes_wf.serialize_workflow(), graph=context)
            val = validate_values(graph)
            self.assertListEqual(val["missing_triples"], [])
            self.assertListEqual(
                val["incompatible_connections"],
                [],
                msg="Downstream having a narrower type than upstream is fine",
            )

    def test_uri_restrictions_derived_from_interaction(self):
        with self.subTest("Single step"):
            graph = get_knowledge_graph(single.serialize_workflow())
            val = validate_values(graph)
            self.assertFalse(
                val["missing_triples"] or val["incompatible_connections"],
                msg=f"URI specification, restrictions, and derived_from should all play"
                f"well together. Expected no validation problems, but got {val}",
            )

        with self.subTest("Chain steps"):
            graph = get_knowledge_graph(chain.serialize_workflow())
            val = validate_values(graph)
            self.assertFalse(
                val["missing_triples"] or val["incompatible_connections"],
                msg=f"URI specification, restrictions, and derived_from should all play"
                f"well together. Expected no validation problems, but got {val}",
            )

    def test_macro(self):
        graph = get_knowledge_graph(get_macro.run())
        subj = list(
            graph.subjects(
                SNS.has_participant,
                BNode("get_macro-add_three_0-add_one_0-inputs-a-value"),
            )
        )
        self.assertEqual(len(subj), 3)
        subj = list(
            graph.subjects(
                SNS.has_participant,
                BNode("get_macro-add_three_0-add_two_0-outputs-result-value"),
            )
        )
        self.assertEqual(len(subj), 3)
        for ii, tag in enumerate(
            [
                "add_three_0-add_two_0-outputs-result",
                "add_three_0-outputs-w",
                "add_one_0-inputs-a",
            ]
        ):
            with self.subTest(i=ii):
                self.assertIn(
                    BNode("get_macro-" + tag), subj, msg=f"{tag} not in {subj}"
                )
        inherits_from = [
            (str(g[1]), str(g[0])) for g in graph.subject_objects(SNS.linksTo)
        ]
        get_macro_io_passing = 2
        get_three_io_passing = 2
        get_three_internal = 1
        get_macro_internal = 1
        expected_inheritance = (
            get_macro_io_passing
            + get_three_io_passing
            + get_three_internal
            + get_macro_internal
        )
        prefix = "get_macro-add_three_0"
        sub_obj = [
            ("add_one_0-inputs-a", "inputs-c"),
            ("outputs-w", "add_two_0-outputs-result"),
        ]
        sub_obj = [(prefix + "-" + s, prefix + "-" + o) for s, o in sub_obj]
        self.assertEqual(len(inherits_from), expected_inheritance)
        for ii, pair in enumerate(sub_obj):
            with self.subTest(i=ii):
                self.assertIn(pair, inherits_from)

    def test_macro_full_comparison(self):
        txt = dedent(
            f"""\
        @prefix ns1: <http://pyiron.org/ontology/> .
        @prefix prov: <http://www.w3.org/ns/prov#> .
        @prefix rdf: <http://www.w3.org/1999/02/22-rdf-syntax-ns#> .
        @prefix xsd: <http://www.w3.org/2001/XMLSchema#> .
        @prefix bfo: <http://purl.obolibrary.org/obo/BFO_> .
        @prefix iao: <http://purl.obolibrary.org/obo/IAO_> .
        @prefix ro: <http://purl.obolibrary.org/obo/RO_> .
        @prefix pmd: <https://w3id.org/pmd/co/PMD_> .

<<<<<<< HEAD
        <get_macro.add_one_0.inputs.a> a pmd:0000066 ;
            ro:0000057 <get_macro.add_three_0.add_two_0.outputs.result.value> .

        <get_macro.add_three_0.add_one_0.inputs.a> a pmd:0000066 ;
            ro:0000057 <get_macro.add_three_0.add_one_0.inputs.a.value> .

        <get_macro.add_three_0.add_two_0.inputs.b> a pmd:0000066 ;
            ro:0000057 <get_macro.add_three_0.add_one_0.outputs.result.value> .

        <get_macro.outputs.result> a pmd:0000067 ;
            ro:0000057 <get_macro.add_one_0.outputs.result.value> .

        <get_macro.add_one_0.outputs.result> a pmd:0000067 ;
            ns1:linksTo <get_macro.outputs.result> ;
            ro:0000057 <get_macro.add_one_0.outputs.result.value> .

        <get_macro.add_three_0.add_one_0.outputs.result> a pmd:0000067 ;
            ns1:linksTo <get_macro.add_three_0.add_two_0.inputs.b> ;
            ro:0000057 <get_macro.add_three_0.add_one_0.outputs.result.value> .

        <get_macro.add_three_0.add_two_0.outputs.result> a pmd:0000067 ;
            ns1:linksTo <get_macro.add_three_0.outputs.w> ;
            ro:0000057 <get_macro.add_three_0.add_two_0.outputs.result.value> .

        <get_macro.add_three_0.inputs.c> a pmd:0000066 ;
            ns1:linksTo <get_macro.add_three_0.add_one_0.inputs.a> ;
            ro:0000057 <get_macro.add_three_0.add_one_0.inputs.a.value> .

        <get_macro.add_three_0.outputs.w> a pmd:0000067 ;
            ns1:linksTo <get_macro.add_one_0.inputs.a> ;
            ro:0000057 <get_macro.add_three_0.add_two_0.outputs.result.value>,
                <get_macro.add_three_0.add_two_0.outputs.result.value> .
=======
        _:get_macro-add_one_0-inputs-a a prov:Entity ;
            ro:0000057 _:get_macro-add_three_0-add_two_0-outputs-result-value .

        _:get_macro-add_three_0-add_one_0-inputs-a a prov:Entity ;
            ro:0000057 _:get_macro-add_three_0-add_one_0-inputs-a-value .

        _:get_macro-add_three_0-add_two_0-inputs-b a prov:Entity ;
            ro:0000057 _:get_macro-add_three_0-add_one_0-outputs-result-value .

        _:get_macro-outputs-result a prov:Entity ;
            ro:0000057 _:get_macro-add_one_0-outputs-result-value .

        _:get_macro-add_one_0-outputs-result a prov:Entity ;
            ns1:linksTo _:get_macro-outputs-result ;
            ro:0000057 _:get_macro-add_one_0-outputs-result-value .

        _:get_macro-add_three_0-add_one_0-outputs-result a prov:Entity ;
            ns1:linksTo _:get_macro-add_three_0-add_two_0-inputs-b ;
            ro:0000057 _:get_macro-add_three_0-add_one_0-outputs-result-value .

        _:get_macro-add_three_0-add_two_0-outputs-result a prov:Entity ;
            ns1:linksTo _:get_macro-add_three_0-outputs-w ;
            ro:0000057 _:get_macro-add_three_0-add_two_0-outputs-result-value .

        _:get_macro-add_three_0-inputs-c a prov:Entity ;
            ns1:linksTo _:get_macro-add_three_0-add_one_0-inputs-a ;
            ro:0000057 _:get_macro-add_three_0-add_one_0-inputs-a-value .

        _:get_macro-add_three_0-outputs-w a prov:Entity ;
            ns1:linksTo _:get_macro-add_one_0-inputs-a ;
            ro:0000057 _:get_macro-add_three_0-add_two_0-outputs-result-value,
                _:get_macro-add_three_0-add_two_0-outputs-result-value .
>>>>>>> 25e32779

        _:get_macro-add_three_0-add_one_0-inputs-a-value rdf:value 1 .

<<<<<<< HEAD
        <get_macro.inputs.c> a pmd:0000066 ;
            ns1:linksTo <get_macro.add_three_0.inputs.c> ;
            ro:0000057 <get_macro.add_three_0.add_one_0.inputs.a.value> .
=======
        _:get_macro-inputs-c a prov:Entity ;
            ns1:linksTo _:get_macro-add_three_0-inputs-c ;
            ro:0000057 _:get_macro-add_three_0-add_one_0-inputs-a-value .
>>>>>>> 25e32779

        _:get_macro-add_one_0-outputs-result-value rdf:value 5 .

        _:get_macro-add_three_0-add_one_0-outputs-result-value rdf:value 2 .

        _:get_macro-add_three_0-add_two_0-outputs-result-value rdf:value 4 .

<<<<<<< HEAD
        <get_macro> a bfo:0000015 ;
            bfo:0000051 <get_macro.add_one_0>,
                <get_macro.add_three_0>,
                <get_macro.outputs.result>,
                <get_macro.inputs.c> .

        <get_macro.add_one_0> a bfo:0000015 ;
            bfo:0000051 <get_macro.add_one_0.outputs.result>,
                <get_macro.add_one_0.inputs.a> .
=======
        _:get_macro a prov:Activity ;
            bfo:0000051 _:get_macro-add_one_0,
                _:get_macro-add_three_0,
                _:get_macro-outputs-result,
                _:get_macro-inputs-c .


        _:get_macro-add_one_0 a prov:Activity ;
            bfo:0000051 _:get_macro-add_one_0-outputs-result,
                _:get_macro-add_one_0-inputs-a .
>>>>>>> 25e32779

        _:{add_one.__module__}-add_one-not_defined iao:0000136 _:get_macro-add_one_0 ;
            iao:0000136 _:get_macro-add_three_0-add_one_0 ;
            a iao:0000030 .

<<<<<<< HEAD
        <get_macro.add_three_0.add_one_0> a bfo:0000015 ;
            bfo:0000051 <get_macro.add_three_0.add_one_0.outputs.result>,
                <get_macro.add_three_0.add_one_0.inputs.a> .

        <get_macro.add_three_0> a bfo:0000015 ;
            bfo:0000051 <get_macro.add_three_0.add_one_0>,
                <get_macro.add_three_0.add_two_0>,
                <get_macro.add_three_0.outputs.w>,
                <get_macro.add_three_0.inputs.c> .
=======
        _:get_macro-add_three_0-add_one_0 a prov:Activity ;
            bfo:0000051 _:get_macro-add_three_0-add_one_0-outputs-result,
                _:get_macro-add_three_0-add_one_0-inputs-a .

        _:get_macro-add_three_0 a prov:Activity ;
            bfo:0000051 _:get_macro-add_three_0-add_one_0,
                _:get_macro-add_three_0-add_two_0,
                _:get_macro-add_three_0-outputs-w,
                _:get_macro-add_three_0-inputs-c .
>>>>>>> 25e32779

        _:{add_three.__module__}-add_three-not_defined iao:0000136 _:get_macro-add_three_0 ;
            a iao:0000030 .

        _:{get_macro.__module__}-get_macro-not_defined iao:0000136 _:get_macro ;
            a iao:0000030 .

        _:get_macro-add_three_0 bfo:0000063 _:get_macro-add_one_0 .

        _:get_macro-add_three_0-add_one_0 bfo:0000063 _:get_macro-add_three_0-add_two_0 .


<<<<<<< HEAD
        <get_macro.add_three_0.add_two_0> a bfo:0000015 ;
            bfo:0000051 <get_macro.add_three_0.add_two_0.outputs.result>,
                <get_macro.add_three_0.add_two_0.inputs.b> .
=======
        _:get_macro-add_three_0-add_two_0 a prov:Activity ;
            bfo:0000051 _:get_macro-add_three_0-add_two_0-outputs-result,
                _:get_macro-add_three_0-add_two_0-inputs-b .
>>>>>>> 25e32779

        _:{add_two.__module__}-add_two-not_defined iao:0000136 _:get_macro-add_three_0-add_two_0 ;
            a iao:0000030 .\n\n"""
        )
        ref_graph = Graph()
        ref_graph.parse(data=txt, format="turtle", publicID="")
        original_graph = get_knowledge_graph(get_macro.run())
        graph_to_compare = Graph()
        graph_to_compare = graph_to_compare.parse(data=original_graph.serialize())
        _, in_first, in_second = graph_diff(graph_to_compare, ref_graph)
        with self.subTest("Missing triples"):
            self.assertEqual(
                len(in_second), 0, msg=f"Missing triples: {in_second.serialize()}"
            )
        with self.subTest("Unexpected triples"):
            self.assertEqual(
                len(in_first), 0, msg=f"Unexpected triples: {in_first.serialize()}"
            )

    def test_parse_cancel(self):
        channels = serialize_data(get_wrong_order.serialize_workflow())[1]
        self.assertTrue(
            any(
                "cancel" in channel["extra"]
                for channel in channels.values()
                if "extra" in channel
            )
        )
        to_cancel = _parse_cancel(channels)
        self.assertEqual(len(to_cancel), 1)
        self.assertEqual(
            to_cancel[0],
            (
                BNode("get_wrong_order-create_vacancy_0-outputs-structure"),
                URIRef("http://example.org/hasState"),
                URIRef("http://example.org/relaxed"),
            ),
        )

    def test_wrong_order(self):
        graph = get_knowledge_graph(get_wrong_order.serialize_workflow())
        missing_triples = [
            [str(gg) for gg in g] for g in validate_values(graph)["missing_triples"]
        ]
        self.assertEqual(
            missing_triples,
            [
                [
                    "get_wrong_order-get_vacancy_formation_energy_0-inputs-structure",
                    "http://example.org/hasState",
                    "http://example.org/relaxed",
                ]
            ],
        )

    def test_serialize_data(self):
        data = get_macro.run()
        nodes, channels, edges = serialize_data(data)
        for key, node in channels.items():
            self.assertTrue(key.startswith(node[NS.PREFIX]))
            self.assertIn(node[NS.PREFIX], nodes)
        self.assertIn("get_macro.add_three_0.inputs.c", channels)
        for args in edges:
            self.assertIn(args[0], channels)
            self.assertIn(args[1], channels)

    def test_visualize(self):
        data = get_macro.run()
        graph = get_knowledge_graph(data)
        self.assertIsInstance(visualize(graph), Digraph)
        self.assertIsInstance(visualize(graph, simplify_restrictions=True), Digraph)
        self.assertEqual(len(graph), len(get_knowledge_graph(data)))

    def test_function_referencing(self):
        graph = get_knowledge_graph(get_correct_analysis_owl.serialize_workflow())
        self.assertEqual(
            list(graph.subject_objects(PROV.wasGeneratedBy))[0],
            (
                BNode("get_correct_analysis_owl-add_0-inputs-a"),
                BNode("get_correct_analysis_owl-add_0"),
            ),
        )
        self.assertEqual(
            list(graph.subject_objects(PROV.used))[0],
            (
                BNode("get_correct_analysis_owl-add_0"),
                BNode("add"),
            ),
        )

    def test_units(self):
        graph = get_knowledge_graph(get_speed_correct_units.serialize_workflow())
        self.assertEqual(validate_values(graph)["distinct_units"], {})
        graph = get_knowledge_graph(get_speed_incorrect_units.serialize_workflow())
        self.assertEqual(
            list(validate_values(graph)["distinct_units"].keys()),
            [
                BNode(
                    "get_speed_incorrect_units-get_time_incorrect_units_0-outputs-output-value"
                )
            ],
        )

    def test_namespace(self):
        graph = get_knowledge_graph(
            add_three.run(c=1), namespace=Namespace("http://www.example.org/")
        )
        for s_o in graph.subject_objects():
            self.assertTrue("http" in s_o[0] or isinstance(s_o[0], Literal))
            self.assertTrue("http" in s_o[1] or isinstance(s_o[1], Literal))

    def test_precedes(self):
        wf_dict = get_correct_analysis.serialize_workflow()
        edge_list = serialize_data(wf_dict)[2]
        triples = _get_precedes(_get_edge_dict(edge_list))
        self.assertEqual(triples[0][0], "get_correct_analysis.add_0")
        self.assertEqual(triples[0][2], "get_correct_analysis.multiply_0")
        self.assertEqual(triples[1][0], "get_correct_analysis.multiply_0")
        self.assertEqual(triples[1][2], "get_correct_analysis.correct_analysis_0")

    def test_semantikon_uri(self):
        my_object = SemantikonURI(EX.Object)

        @workflow
        def some_workflow(x: u(int, triples=(my_object, EX.hasProperty, "self"))):
            y = add_onetology(x)
            return y

        graph = get_knowledge_graph(some_workflow.run(x=1.0))
        my_object_node = list(graph.subjects(RDF.type, EX.Object))
        self.assertEqual(len(my_object_node), 1)
        node = list(graph.objects(my_object_node[0], EX.hasProperty))
        self.assertEqual(node[0], BNode("some_workflow-inputs-x"))


@dataclass
class Input:
    T: u(float, units="kelvin")
    n: int

    @dataclass
    class parameters:
        a: int = 2

    class not_dataclass:
        b: int = 3


@dataclass
class Output:
    E: u(float, units="electron_volt")
    L: u(float, units="angstrom")


def run_md(inp: Input) -> Output:
    out = Output(E=1.0, L=2.0)
    return out


@workflow
def get_run_md(inp: Input):
    result = run_md(inp)
    return result


class Animal:
    class Mammal:
        class Dog:
            pass

        class Cat:
            pass

    class Reptile:
        class Lizard:
            pass

        class Snake:
            pass


class ForbiddenAnimal:
    class Mamal:
        class ForbiddenAnimal:
            pass


class TestDataclass(unittest.TestCase):
    def test_dataclass(self):
        wf_dict = get_run_md.run(Input(T=300.0, n=100))
        graph = get_knowledge_graph(wf_dict)
        graph = extract_dataclass(graph=graph)
        i_txt = "get_run_md-run_md_0-inputs-inp"
        o_txt = "get_run_md-run_md_0-outputs-out"
        triples = (
            (BNode(f"{i_txt}-n-value"), RDFS.subClassOf, BNode(f"{i_txt}-value")),
            (BNode(f"{i_txt}-n-value"), RDF.value, Literal(100)),
            (BNode(f"{i_txt}-parameters-a-value"), RDF.value, Literal(2)),
            (BNode(o_txt), SNS.has_participant, BNode(f"{o_txt}-E-value")),
        )
        for ii, triple in enumerate(triples):
            with self.subTest(i=ii):
                self.assertEqual(
                    len(list(graph.triples(triple))),
                    1,
                    msg=f"{triple} not found in graph: {graph.serialize()}",
                )
        self.assertIsNone(graph.value(BNode(f"{i_txt}-not_dataclass-b-value")))

    def test_dataclass_to_knowledge_graph(self):
        EX = Namespace("http://example.org/")
        tags = [
            ("Cat", "Mammal"),
            ("Lizard", "Reptile"),
            ("Mammal", "Animal"),
            ("Dog", "Mammal"),
            ("Snake", "Reptile"),
            ("Reptile", "Animal"),
        ]
        doubles = sorted([(EX[tag[0]], EX[tag[1]]) for tag in tags])
        graph = dataclass_to_knowledge_graph(Animal, EX)
        self.maxDiff = None
        self.assertEqual(sorted(graph.subject_objects(None)), doubles)
        with self.assertRaises(ValueError):
            graph = dataclass_to_knowledge_graph(ForbiddenAnimal, EX)


if __name__ == "__main__":
    unittest.main()<|MERGE_RESOLUTION|>--- conflicted
+++ resolved
@@ -744,85 +744,44 @@
         @prefix ro: <http://purl.obolibrary.org/obo/RO_> .
         @prefix pmd: <https://w3id.org/pmd/co/PMD_> .
 
-<<<<<<< HEAD
-        <get_macro.add_one_0.inputs.a> a pmd:0000066 ;
-            ro:0000057 <get_macro.add_three_0.add_two_0.outputs.result.value> .
-
-        <get_macro.add_three_0.add_one_0.inputs.a> a pmd:0000066 ;
-            ro:0000057 <get_macro.add_three_0.add_one_0.inputs.a.value> .
-
-        <get_macro.add_three_0.add_two_0.inputs.b> a pmd:0000066 ;
-            ro:0000057 <get_macro.add_three_0.add_one_0.outputs.result.value> .
-
-        <get_macro.outputs.result> a pmd:0000067 ;
-            ro:0000057 <get_macro.add_one_0.outputs.result.value> .
-
-        <get_macro.add_one_0.outputs.result> a pmd:0000067 ;
-            ns1:linksTo <get_macro.outputs.result> ;
-            ro:0000057 <get_macro.add_one_0.outputs.result.value> .
-
-        <get_macro.add_three_0.add_one_0.outputs.result> a pmd:0000067 ;
-            ns1:linksTo <get_macro.add_three_0.add_two_0.inputs.b> ;
-            ro:0000057 <get_macro.add_three_0.add_one_0.outputs.result.value> .
-
-        <get_macro.add_three_0.add_two_0.outputs.result> a pmd:0000067 ;
-            ns1:linksTo <get_macro.add_three_0.outputs.w> ;
-            ro:0000057 <get_macro.add_three_0.add_two_0.outputs.result.value> .
-
-        <get_macro.add_three_0.inputs.c> a pmd:0000066 ;
-            ns1:linksTo <get_macro.add_three_0.add_one_0.inputs.a> ;
-            ro:0000057 <get_macro.add_three_0.add_one_0.inputs.a.value> .
-
-        <get_macro.add_three_0.outputs.w> a pmd:0000067 ;
-            ns1:linksTo <get_macro.add_one_0.inputs.a> ;
-            ro:0000057 <get_macro.add_three_0.add_two_0.outputs.result.value>,
-                <get_macro.add_three_0.add_two_0.outputs.result.value> .
-=======
-        _:get_macro-add_one_0-inputs-a a prov:Entity ;
-            ro:0000057 _:get_macro-add_three_0-add_two_0-outputs-result-value .
-
-        _:get_macro-add_three_0-add_one_0-inputs-a a prov:Entity ;
+        _:get_macro-add_one_0-inputs-a a pmd:0000066 ;
+            ro:0000057 _:get_macro-add_three_0-add_two_0-outputs-result.value .
+
+        _:get_macro-add_three_0-add_one_0-inputs-a a pmd:0000066 ;
             ro:0000057 _:get_macro-add_three_0-add_one_0-inputs-a-value .
 
-        _:get_macro-add_three_0-add_two_0-inputs-b a prov:Entity ;
+        _:get_macro-add_three_0-add_two_0-inputs-b a pmd:0000066 ;
             ro:0000057 _:get_macro-add_three_0-add_one_0-outputs-result-value .
 
-        _:get_macro-outputs-result a prov:Entity ;
+        _:get_macro-outputs-result a pmd:0000067 ;
             ro:0000057 _:get_macro-add_one_0-outputs-result-value .
 
-        _:get_macro-add_one_0-outputs-result a prov:Entity ;
+        _:get_macro-add_one_0-outputs-result a pmd:0000067 ;
             ns1:linksTo _:get_macro-outputs-result ;
             ro:0000057 _:get_macro-add_one_0-outputs-result-value .
 
-        _:get_macro-add_three_0-add_one_0-outputs-result a prov:Entity ;
+        _:get_macro-add_three_0-add_one_0-outputs-result a pmd:0000067 ;
             ns1:linksTo _:get_macro-add_three_0-add_two_0-inputs-b ;
             ro:0000057 _:get_macro-add_three_0-add_one_0-outputs-result-value .
 
-        _:get_macro-add_three_0-add_two_0-outputs-result a prov:Entity ;
+        _:get_macro-add_three_0-add_two_0-outputs-result a pmd:0000067 ;
             ns1:linksTo _:get_macro-add_three_0-outputs-w ;
             ro:0000057 _:get_macro-add_three_0-add_two_0-outputs-result-value .
 
-        _:get_macro-add_three_0-inputs-c a prov:Entity ;
+        _:get_macro-add_three_0-inputs-c a pmd:0000066 ;
             ns1:linksTo _:get_macro-add_three_0-add_one_0-inputs-a ;
             ro:0000057 _:get_macro-add_three_0-add_one_0-inputs-a-value .
 
-        _:get_macro-add_three_0-outputs-w a prov:Entity ;
+        _:get_macro-add_three_0-outputs-w a pmd:0000067 ;
             ns1:linksTo _:get_macro-add_one_0-inputs-a ;
             ro:0000057 _:get_macro-add_three_0-add_two_0-outputs-result-value,
                 _:get_macro-add_three_0-add_two_0-outputs-result-value .
->>>>>>> 25e32779
 
         _:get_macro-add_three_0-add_one_0-inputs-a-value rdf:value 1 .
 
-<<<<<<< HEAD
-        <get_macro.inputs.c> a pmd:0000066 ;
-            ns1:linksTo <get_macro.add_three_0.inputs.c> ;
-            ro:0000057 <get_macro.add_three_0.add_one_0.inputs.a.value> .
-=======
-        _:get_macro-inputs-c a prov:Entity ;
+        _:get_macro-inputs-c a pmd:0000066 ;
             ns1:linksTo _:get_macro-add_three_0-inputs-c ;
             ro:0000057 _:get_macro-add_three_0-add_one_0-inputs-a-value .
->>>>>>> 25e32779
 
         _:get_macro-add_one_0-outputs-result-value rdf:value 5 .
 
@@ -830,54 +789,29 @@
 
         _:get_macro-add_three_0-add_two_0-outputs-result-value rdf:value 4 .
 
-<<<<<<< HEAD
-        <get_macro> a bfo:0000015 ;
-            bfo:0000051 <get_macro.add_one_0>,
-                <get_macro.add_three_0>,
-                <get_macro.outputs.result>,
-                <get_macro.inputs.c> .
-
-        <get_macro.add_one_0> a bfo:0000015 ;
-            bfo:0000051 <get_macro.add_one_0.outputs.result>,
-                <get_macro.add_one_0.inputs.a> .
-=======
-        _:get_macro a prov:Activity ;
+        _:get_macro a bfo:0000015 ;
             bfo:0000051 _:get_macro-add_one_0,
                 _:get_macro-add_three_0,
                 _:get_macro-outputs-result,
                 _:get_macro-inputs-c .
 
-
-        _:get_macro-add_one_0 a prov:Activity ;
-            bfo:0000051 _:get_macro-add_one_0-outputs-result,
-                _:get_macro-add_one_0-inputs-a .
->>>>>>> 25e32779
+        _:get_macro.add_one_0 a bfo:0000015 ;
+            bfo:0000051 _:get_macro.add_one_0.outputs.result,
+                _:get_macro.add_one_0.inputs.a .
 
         _:{add_one.__module__}-add_one-not_defined iao:0000136 _:get_macro-add_one_0 ;
             iao:0000136 _:get_macro-add_three_0-add_one_0 ;
             a iao:0000030 .
 
-<<<<<<< HEAD
-        <get_macro.add_three_0.add_one_0> a bfo:0000015 ;
-            bfo:0000051 <get_macro.add_three_0.add_one_0.outputs.result>,
-                <get_macro.add_three_0.add_one_0.inputs.a> .
-
-        <get_macro.add_three_0> a bfo:0000015 ;
-            bfo:0000051 <get_macro.add_three_0.add_one_0>,
-                <get_macro.add_three_0.add_two_0>,
-                <get_macro.add_three_0.outputs.w>,
-                <get_macro.add_three_0.inputs.c> .
-=======
-        _:get_macro-add_three_0-add_one_0 a prov:Activity ;
+        _:get_macro-add_three_0-add_one_0 a bfo:0000015 ;
             bfo:0000051 _:get_macro-add_three_0-add_one_0-outputs-result,
                 _:get_macro-add_three_0-add_one_0-inputs-a .
 
-        _:get_macro-add_three_0 a prov:Activity ;
+        _:get_macro-add_three_0 a bfo:0000015 ;
             bfo:0000051 _:get_macro-add_three_0-add_one_0,
                 _:get_macro-add_three_0-add_two_0,
                 _:get_macro-add_three_0-outputs-w,
                 _:get_macro-add_three_0-inputs-c .
->>>>>>> 25e32779
 
         _:{add_three.__module__}-add_three-not_defined iao:0000136 _:get_macro-add_three_0 ;
             a iao:0000030 .
@@ -890,15 +824,9 @@
         _:get_macro-add_three_0-add_one_0 bfo:0000063 _:get_macro-add_three_0-add_two_0 .
 
 
-<<<<<<< HEAD
-        <get_macro.add_three_0.add_two_0> a bfo:0000015 ;
-            bfo:0000051 <get_macro.add_three_0.add_two_0.outputs.result>,
-                <get_macro.add_three_0.add_two_0.inputs.b> .
-=======
-        _:get_macro-add_three_0-add_two_0 a prov:Activity ;
+        _:get_macro-add_three_0-add_two_0 a bfo:0000015 ;
             bfo:0000051 _:get_macro-add_three_0-add_two_0-outputs-result,
                 _:get_macro-add_three_0-add_two_0-inputs-b .
->>>>>>> 25e32779
 
         _:{add_two.__module__}-add_two-not_defined iao:0000136 _:get_macro-add_three_0-add_two_0 ;
             a iao:0000030 .\n\n"""
