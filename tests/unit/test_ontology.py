import unittest
from dataclasses import dataclass
from textwrap import dedent

from graphviz import Digraph
from pyshacl import validate
from rdflib import OWL, PROV, RDF, RDFS, SH, Graph, Literal, Namespace, URIRef
from rdflib.compare import graph_diff

from semantikon.metadata import meta, u
from semantikon.ontology import (
    NS,
    SNS,
    _get_edge_dict,
    _get_precedes,
    _parse_cancel,
    dataclass_to_knowledge_graph,
    get_knowledge_graph,
    serialize_data,
    validate_values,
)
from semantikon.visualize import visualize
from semantikon.workflow import workflow

EX = Namespace("http://example.org/")


def calculate_speed(
    distance: u(float, units="meter") = 10.0,
    time: u(float, units="second") = 2.0,
) -> u(
    float,
    units="meter/second",
    triples=(
        (EX.somehowRelatedTo, "inputs.time"),
        (EX.subject, EX.predicate, EX.object),
        (EX.subject, EX.predicate, None),
        (None, EX.predicate, EX.object),
    ),
):
    return distance / time


@workflow
def get_speed(distance=10.0, time=2.0):
    speed = calculate_speed(distance, time)
    return speed


def get_time_correct_units(
    start: u(float, units="second"), end: u(float, units="second")
) -> u(float, units="second"):
    return end - start


def get_time_incorrect_units(
    start: u(float, units="nanosecond"), end: u(float, units="nanosecond")
) -> u(float, units="nanosecond"):
    return end - start


@workflow
def get_speed_correct_units(start, end, distance):
    time = get_time_correct_units(start, end)
    speed = calculate_speed(distance, time)
    return speed


@workflow
def get_speed_incorrect_units(start, end, distance):
    time = get_time_incorrect_units(start, end)
    speed = calculate_speed(distance, time)
    return speed


@meta(uri=EX.Addition, triples=("inputs.a", PROV.wasGeneratedBy, None), used="add")
def add(a: float, b: float) -> u(float, triples=(EX.HasOperation, EX.Addition)):
    return a + b


def multiply(a: float, b: float) -> u(
    float,
    triples=(EX.HasOperation, EX.Multiplication),
    derived_from="inputs.a",
):
    return a * b


def correct_analysis(a: u(float, triples=(EX.HasOperation, EX.Addition))) -> float:
    return a


def wrong_analysis(a: u(float, triples=(EX.HasOperation, EX.Division))) -> float:
    return a


def correct_analysis_owl(
    a: u(
        float,
        restrictions=(
            (OWL.onProperty, EX.HasOperation),
            (OWL.someValuesFrom, EX.Addition),
        ),
    ),
) -> float:
    return a


def wrong_analysis_owl(
    a: u(
        float,
        restrictions=(
            (OWL.onProperty, EX.HasOperation),
            (OWL.someValuesFrom, EX.Division),
        ),
    ),
) -> float:
    return a


def correct_analysis_sh(
    a: u(
        float,
        restrictions=(
            (SH.path, EX.HasOperation),
            (SH.hasValue, EX.Addition),
        ),
    ),
) -> float:
    return a


def wrong_analysis_sh(
    a: u(
        float,
        restrictions=(
            (SH.path, EX.HasOperation),
            (SH.hasValue, EX.Division),
        ),
    ),
) -> float:
    return a


def add_one(a: int):
    result = a + 1
    return result


def add_two(b=10) -> int:
    result = b + 2
    return result


@workflow
def add_three(c: int) -> int:
    one = add_one(a=c)
    w = add_two(b=one)
    return w


def create_vacancy(
    structure: str,
) -> u(
    str,
    triples=(EX.hasDefect, EX.vacancy),
    derived_from="inputs.structure",
    cancel=(EX.hasState, EX.relaxed),
):
    return structure


def relax_structure(
    structure: str,
) -> u(
    str,
    triples=(EX.hasState, EX.relaxed),
    derived_from="inputs.structure",
):
    return structure


def get_vacancy_formation_energy(
    structure: u(
        str,
        restrictions=(
            ((OWL.onProperty, EX.hasDefect), (OWL.someValuesFrom, EX.vacancy)),
            ((OWL.onProperty, EX.hasState), (OWL.someValuesFrom, EX.relaxed)),
        ),
    ),
):
    return len(structure)


def get_vacancy_formation_energy_fulfills(
    structure: u(
        str,
        triples=(
            (EX.hasDefect, EX.vacancy),
            (EX.hasState, EX.relaxed),
        ),
    ),
):
    return len(structure)


@workflow
def get_correct_analysis(a=1.0, b=2.0, c=3.0):
    d = add(a=a, b=b)
    m = multiply(a=d, b=c)
    analysis = correct_analysis(a=m)
    return analysis


@workflow
def get_wrong_analysis(a=1.0, b=2.0, c=3.0):
    d = add(a=a, b=b)
    m = multiply(a=d, b=c)
    analysis = wrong_analysis(a=m)
    return analysis


@workflow
def get_correct_analysis_owl(a=1.0, b=2.0, c=3.0):
    d = add(a=a, b=b)
    m = multiply(a=d, b=c)
    analysis = correct_analysis_owl(a=m)
    return analysis


@workflow
def get_wrong_analysis_owl(a=1.0, b=2.0, c=3.0):
    d = add(a=a, b=b)
    m = multiply(a=d, b=c)
    analysis = wrong_analysis_owl(a=m)
    return analysis


@workflow
def get_correct_analysis_sh(a=1.0, b=2.0, c=3.0):
    d = add(a=a, b=b)
    m = multiply(a=d, b=c)
    analysis = correct_analysis_sh(a=m)
    return analysis


@workflow
def get_wrong_analysis_sh(a=1.0, b=2.0, c=3.0):
    d = add(a=a, b=b)
    m = multiply(a=d, b=c)
    analysis = wrong_analysis_sh(a=m)
    return analysis


@workflow
def get_macro(c=1):
    w = add_three(c=c)
    result = add_one(a=w)
    return result


@workflow
def get_wrong_order(structure="abc"):
    relaxed = relax_structure(structure=structure)
    vac = create_vacancy(structure=relaxed)
    energy = get_vacancy_formation_energy(structure=vac)
    return energy


class Meal:
    pass


def prepare_pizza() -> u(Meal, uri=EX.Pizza):
    return Meal()


def eat(meal: u(Meal, uri=EX.Meal)) -> str:
    return "I am full after eating "


@workflow
def eat_pizza():
    pizza = prepare_pizza()
    comment = eat(pizza)
    return comment


class Clothes:
    pass


def machine_wash(
    clothes: u(
        Clothes,
        uri=EX.Garment,
        triples=(EX.hasProperty, EX.MachineWashable),
    ),
) -> u(
    Clothes,
    uri=EX.SomethingElse,
    triples=(EX.hasProperty, EX.Cleaned),
    derived_from="inputs.clothes",
):
    return clothes


@workflow
def clothes_wf(
    clothes: u(
        Clothes,
        uri=EX.Garment,
        triples=(EX.hasProperty, EX.MachineWashable),
    ),
) -> u(Clothes, uri=EX.Garment, derived_from="inputs.clothes"):
    washed = machine_wash(clothes)
    return washed


def add_onetology(x: u(int, uri=EX.Input)) -> u(int, uri=EX.Output):
    y = x + 1
    return y


@workflow
def matching_wrapper(x_outer: u(int, uri=EX.Input)) -> u(int, uri=EX.Output):
    add = add_onetology(x_outer)
    return add


@workflow
def mismatching_input(x_outer: u(int, uri=EX.NotInput)) -> u(int, uri=EX.Output):
    add = add_onetology(x_outer)
    return add


@workflow
def mismatching_output(x_outer: u(int, uri=EX.Input)) -> u(int, uri=EX.NotOutput):
    add = add_onetology(x_outer)
    return add


def dont_add_onetology(x: u(int, uri=EX.NotOutput)) -> u(int, uri=EX.NotOutput):
    y = x
    return y


@workflow
def mismatching_peers(x_outer: u(int, uri=EX.Input)) -> u(int, uri=EX.NotOutput):
    add = add_onetology(x_outer)
    dont_add = dont_add_onetology(add)
    return dont_add


class Foo: ...


def upstream(
    foo: u(Foo, uri=EX.Foo, triples=(EX.alsoHas, EX.Bar)),
) -> u(Foo, derived_from="inputs.foo"):
    return foo


def downstream(
    foo: u(
        Foo,
        uri=EX.Foo,
        restrictions=((OWL.onProperty, EX.alsoHas), (OWL.someValuesFrom, EX.Bar)),
    ),
) -> u(Foo, derived_from="inputs.foo"):
    return foo


@workflow
def single(foo: u(Foo, uri=EX.Foo)) -> u(Foo, derived_from="inputs.foo"):
    up = upstream(foo)
    dn = downstream(up)
    return dn


@workflow
def chain(foo: u(Foo, uri=EX.Foo)) -> u(Foo, derived_from="inputs.foo"):
    up = upstream(foo)
    dn1 = downstream(up)
    dn2 = downstream(dn1)
    return dn2


class TestOntology(unittest.TestCase):
    @classmethod
    def setUpClass(cls):
        cls.maxDiff = None

    def test_units_with_sparql(self):
        wf_graph = get_speed.run()
        for use_uuid in [True, False]:
            graph = get_knowledge_graph(wf_graph, use_uuid=use_uuid)
            query_txt = [
                "PREFIX ex: <http://example.org/>",
                "PREFIX rdf: <http://www.w3.org/1999/02/22-rdf-syntax-ns#>",
                "PREFIX ro: <http://purl.obolibrary.org/obo/RO_>",
                "PREFIX qudt: <http://qudt.org/schema/qudt/>",
                "SELECT DISTINCT ?speed ?units",
                "WHERE {",
                "    ?output ro:0000057 ?output_tag .",
                "    ?output_tag rdf:value ?speed .",
                "    ?output_tag qudt:hasUnit ?units .",
                "}",
            ]
            query = "\n".join(query_txt)
            results = graph.query(query)
            self.assertEqual(
                len(results),
                3,
                msg=f"Results: {results.serialize(format='txt').decode()}",
            )
            result_list = [row[0].value for row in graph.query(query)]
            self.assertEqual(sorted(result_list), [2.0, 5.0, 10.0])

    def test_triples(self):
        graph = get_knowledge_graph(get_speed.run())
        subj = URIRef("http://example.org/subject")
        obj = URIRef("http://example.org/object")
        label = URIRef("get_speed.calculate_speed_0.outputs.output")
        self.assertGreater(
            len(
                list(
                    graph.subjects(
                        SNS.has_unit, URIRef("http://qudt.org/vocab/unit/M-PER-SEC")
                    )
                )
            ),
            0,
        )
        ex_triple = (
            None,
            EX.somehowRelatedTo,
            URIRef("get_speed.calculate_speed_0.inputs.time"),
        )
        self.assertTrue(
            ex_triple in graph,
            msg=f"Triple {ex_triple} not found {graph.serialize(format='turtle')}",
        )
        self.assertTrue((EX.subject, EX.predicate, EX.object) in graph)
        self.assertTrue((subj, EX.predicate, label) in graph)
        self.assertTrue((label, EX.predicate, obj) in graph)

    def test_correct_analysis(self):
        graph = get_knowledge_graph(get_correct_analysis.serialize_workflow())
        t = validate_values(graph)
        self.assertEqual(
            t["missing_triples"],
            [],
            msg=f"{t} missing in {graph.serialize()}",
        )
        graph = get_knowledge_graph(get_wrong_analysis_owl.serialize_workflow())
        self.assertEqual(len(validate_values(graph)["missing_triples"]), 1)

    def test_correct_analysis_sh(self):
        graph = get_knowledge_graph(get_correct_analysis_sh.serialize_workflow())
        self.assertTrue(validate(graph)[0])
        graph = get_knowledge_graph(get_wrong_analysis_sh.serialize_workflow())
        self.assertFalse(validate(graph)[0])

    def test_valid_connections(self):
        graph = get_knowledge_graph(eat_pizza.serialize_workflow())
        self.assertEqual(len(validate_values(graph)["incompatible_connections"]), 1)
        graph.add((EX.Pizza, RDFS.subClassOf, EX.Meal))
        self.assertEqual(validate_values(graph)["incompatible_connections"], [])

    def test_workflow_edge_validation(self):
        with self.subTest("Matching"):
            graph = get_knowledge_graph(matching_wrapper.serialize_workflow())
            result = validate_values(graph)
            self.assertEqual(result["missing_triples"], [])
            self.assertEqual(result["incompatible_connections"], [])

        with self.subTest("Mismatching input"):
            graph = get_knowledge_graph(mismatching_input.serialize_workflow())
            result = validate_values(graph)
            incompatible = [
                (
                    str(a),
                    str(b),
                    [str(x) for x in expected],
                    [str(x) for x in provided],
                )
                for (a, b, expected, provided) in result["incompatible_connections"]
            ]
            self.assertEqual(
                incompatible,
                [
                    (
                        "mismatching_input.add_onetology_0.inputs.x",
                        "mismatching_input.inputs.x_outer",
                        ["http://example.org/Input"],
                        ["http://example.org/NotInput"],
                    )
                ],
            )

        with self.subTest("Mismatching output"):
            graph = get_knowledge_graph(mismatching_output.serialize_workflow())
            result = validate_values(graph)
            incompatible = [
                (
                    str(a),
                    str(b),
                    [str(x) for x in expected],
                    [str(x) for x in provided],
                )
                for (a, b, expected, provided) in result["incompatible_connections"]
            ]
            self.assertEqual(
                incompatible,
                [
                    (
                        "mismatching_output.outputs.add",
                        "mismatching_output.add_onetology_0.outputs.y",
                        ["http://example.org/NotOutput"],
                        ["http://example.org/Output"],
                    )
                ],
            )

        with self.subTest("Mismatching peers"):
            graph = get_knowledge_graph(mismatching_peers.serialize_workflow())
            result = validate_values(graph)
            incompatible = [
                (
                    str(a),
                    str(b),
                    [str(x) for x in expected],
                    [str(x) for x in provided],
                )
                for (a, b, expected, provided) in result["incompatible_connections"]
            ]
            self.assertEqual(
                incompatible,
                [
                    (
                        "mismatching_peers.dont_add_onetology_0.inputs.x",
                        "mismatching_peers.add_onetology_0.outputs.y",
                        ["http://example.org/NotOutput"],
                        ["http://example.org/Output"],
                    )
                ],
            )

        with self.subTest("Externally informed peers"):
            context = Graph()
            context.add((EX.Output, RDFS.subClassOf, EX.NotOutput))
            graph = get_knowledge_graph(
                wf_dict=mismatching_peers.serialize_workflow(),
                graph=context,
            )
            result = validate_values(graph)
            self.assertEqual(result["missing_triples"], [])
            self.assertEqual(result["incompatible_connections"], [])

        with self.subTest("Wrongly informed peers"):
            context = Graph()
            context.add((EX.NotOutput, RDFS.subClassOf, EX.Output))  # Reversed
            # Now we're saying the downstream is expecting a subclass of the upstream,
            # which the upstream base class is _not_ guaranteeing
            graph = get_knowledge_graph(
                wf_dict=mismatching_peers.serialize_workflow(),
                graph=context,
            )
            result = validate_values(graph)
            incompatible = [
                (
                    str(a),
                    str(b),
                    [str(x) for x in expected],
                    [str(x) for x in provided],
                )
                for (a, b, expected, provided) in result["incompatible_connections"]
            ]
            self.assertEqual(
                incompatible,
                [
                    (
                        "mismatching_peers.dont_add_onetology_0.inputs.x",
                        "mismatching_peers.add_onetology_0.outputs.y",
                        ["http://example.org/NotOutput", "http://example.org/Output"],
                        ["http://example.org/Output"],
                    )
                ],
            )

    def test_derive_from(self):
        out_tag = URIRef(
            f"{clothes_wf.__name__}.{machine_wash.__name__}_0.outputs.clothes"
        )
        out_global_tag = URIRef(f"{clothes_wf.__name__}.outputs.washed")

        with self.subTest("Inherit type"):
            graph = get_knowledge_graph(clothes_wf.serialize_workflow())
            out_types = set(graph.objects(out_tag, RDF.type))
            self.assertNotIn(
                EX.Garment,
                out_types,
                msg="Should not inherit from input",
            )
            self.assertIn(
                EX.SomethingElse,
                out_types,
                msg="Should gain from u-specification",
            )

        with self.subTest("Inherit properties"):
            graph = get_knowledge_graph(clothes_wf.serialize_workflow())
            out_properties = set(graph.objects(out_tag, EX.hasProperty))
            self.assertIn(
                EX.MachineWashable,
                out_properties,
                msg="Should inherit from input",
            )
            self.assertIn(
                EX.Cleaned, out_properties, msg="Should retain from u-specification"
            )

        with self.subTest("No other types"):
            graph = get_knowledge_graph(clothes_wf.serialize_workflow())
            val = validate_values(graph)
            self.assertListEqual(val["missing_triples"], [])
            self.assertEqual(
                val["incompatible_connections"],
                [(out_global_tag, out_tag, [EX.Garment], [EX.SomethingElse])],
                msg="Completely unrelated types should be flagged",
            )

        with self.subTest("No type narrowing"):
            graph = get_knowledge_graph(clothes_wf.serialize_workflow())
            graph.add((EX.Garment, RDFS.subClassOf, EX.SomethingElse))
            val = validate_values(graph)
            self.assertListEqual(val["missing_triples"], [])
            self.assertListEqual(
                val["incompatible_connections"],
                [
                    (
                        out_global_tag,
                        out_tag,
                        [EX.Garment, EX.SomethingElse],
                        [EX.SomethingElse],
                    )
                ],
                msg="Downstream having a broader type than upstream is disallowed",
            )

        with self.subTest("Type broadening OK"):
            context = Graph()
            context.add((EX.SomethingElse, RDFS.subClassOf, EX.Garment))
            graph = get_knowledge_graph(clothes_wf.serialize_workflow(), graph=context)
            val = validate_values(graph)
            self.assertListEqual(val["missing_triples"], [])
            self.assertListEqual(
                val["incompatible_connections"],
                [],
                msg="Downstream having a narrower type than upstream is fine",
            )

    def test_uri_restrictions_derived_from_interaction(self):
        with self.subTest("Single step"):
            graph = get_knowledge_graph(single.serialize_workflow())
            val = validate_values(graph)
            self.assertFalse(
                val["missing_triples"] or val["incompatible_connections"],
                msg=f"URI specification, restrictions, and derived_from should all play"
                f"well together. Expected no validation problems, but got {val}",
            )

        with self.subTest("Chain steps"):
            graph = get_knowledge_graph(chain.serialize_workflow())
            val = validate_values(graph)
            self.assertFalse(
                val["missing_triples"] or val["incompatible_connections"],
                msg=f"URI specification, restrictions, and derived_from should all play"
                f"well together. Expected no validation problems, but got {val}",
            )

    def test_macro(self):
        graph = get_knowledge_graph(get_macro.run())
        subj = list(
            graph.subjects(
                SNS.has_participant,
                URIRef("get_macro.add_three_0.add_one_0.inputs.a.value"),
            )
        )
        self.assertEqual(len(subj), 3)
        subj = list(
            graph.subjects(
                SNS.has_participant,
                URIRef("get_macro.add_three_0.add_two_0.outputs.result.value"),
            )
        )
        self.assertEqual(len(subj), 3)
        for ii, tag in enumerate(
            [
                "add_three_0.add_two_0.outputs.result",
                "add_three_0.outputs.w",
                "add_one_0.inputs.a",
            ]
        ):
            with self.subTest(i=ii):
                self.assertIn(
                    URIRef("get_macro." + tag), subj, msg=f"{tag} not in {subj}"
                )
        inherits_from = [
            (str(g[1]), str(g[0])) for g in graph.subject_objects(SNS.linksTo)
        ]
        get_macro_io_passing = 2
        get_three_io_passing = 2
        get_three_internal = 1
        get_macro_internal = 1
        expected_inheritance = (
            get_macro_io_passing
            + get_three_io_passing
            + get_three_internal
            + get_macro_internal
        )
        prefix = "get_macro.add_three_0"
        sub_obj = [
            ("add_one_0.inputs.a", "inputs.c"),
            ("outputs.w", "add_two_0.outputs.result"),
        ]
        sub_obj = [(prefix + "." + s, prefix + "." + o) for s, o in sub_obj]
        self.assertEqual(len(inherits_from), expected_inheritance)
        for ii, pair in enumerate(sub_obj):
            with self.subTest(i=ii):
                self.assertIn(pair, inherits_from)

    def test_macro_full_comparison(self):
        txt = dedent(
            """\
        @prefix ns1: <http://pyiron.org/ontology/> .
        @prefix prov: <http://www.w3.org/ns/prov#> .
        @prefix rdf: <http://www.w3.org/1999/02/22-rdf-syntax-ns#> .
        @prefix xsd: <http://www.w3.org/2001/XMLSchema#> .
        @prefix bfo: <http://purl.obolibrary.org/obo/BFO_> .
        @prefix iao: <http://purl.obolibrary.org/obo/IAO_> .
        @prefix ro: <http://purl.obolibrary.org/obo/RO_> .
        @prefix pmd: <https://w3id.org/pmd/co/PMD_> .

<<<<<<< HEAD
        <get_macro.add_one_0.inputs.a> a pmd:0000066 .

        <get_macro.add_three_0.add_one_0.inputs.a> a pmd:0000066 .

        <get_macro.add_three_0.add_two_0.inputs.b> a pmd:0000066 .

        <get_macro.outputs.result> a pmd:0000067 ;
            a pmd:0000067 .

        <get_macro.add_one_0.outputs.result> a pmd:0000067 ;
            ns1:linksTo <get_macro.outputs.result> ;
            a pmd:0000067 .

        <get_macro.add_three_0.add_one_0.outputs.result> a pmd:0000067 ;
            ns1:linksTo <get_macro.add_three_0.add_two_0.inputs.b> ;
            a pmd:0000067 .

        <get_macro.add_three_0.add_two_0.outputs.result> a pmd:0000067 ;
            ns1:linksTo <get_macro.add_three_0.outputs.w> ;
            a pmd:0000067 .

        <get_macro.add_three_0.inputs.c> a pmd:0000066 ;
            ns1:linksTo <get_macro.add_three_0.add_one_0.inputs.a> ;
            a pmd:0000066 .

        <get_macro.add_three_0.outputs.w> a pmd:0000067 ;
            ns1:linksTo <get_macro.add_one_0.inputs.a> ;
            a pmd:0000067 .

        <get_macro.inputs.c> a pmd:0000066 ;
            ns1:linksTo <get_macro.add_three_0.inputs.c> ;
            a pmd:0000066 .
=======
        <get_macro.add_one_0.inputs.a> a prov:Entity ;
            ro:0000057 <get_macro.add_three_0.add_two_0.outputs.result.value> .

        <get_macro.add_three_0.add_one_0.inputs.a> a prov:Entity ;
            ro:0000057 <get_macro.add_three_0.add_one_0.inputs.a.value> .

        <get_macro.add_three_0.add_two_0.inputs.b> a prov:Entity ;
            ro:0000057 <get_macro.add_three_0.add_one_0.outputs.result.value> .

        <get_macro.outputs.result> a prov:Entity ;
            ro:0000057 <get_macro.add_one_0.outputs.result.value> .

        <get_macro.add_one_0.outputs.result> a prov:Entity ;
            ns1:linksTo <get_macro.outputs.result> ;
            ro:0000057 <get_macro.add_one_0.outputs.result.value> .

        <get_macro.add_three_0.add_one_0.outputs.result> a prov:Entity ;
            ns1:linksTo <get_macro.add_three_0.add_two_0.inputs.b> ;
            ro:0000057 <get_macro.add_three_0.add_one_0.outputs.result.value> .

        <get_macro.add_three_0.add_two_0.outputs.result> a prov:Entity ;
            ns1:linksTo <get_macro.add_three_0.outputs.w> ;
            ro:0000057 <get_macro.add_three_0.add_two_0.outputs.result.value> .

        <get_macro.add_three_0.inputs.c> a prov:Entity ;
            ns1:linksTo <get_macro.add_three_0.add_one_0.inputs.a> ;
            ro:0000057 <get_macro.add_three_0.add_one_0.inputs.a.value> .

        <get_macro.add_three_0.outputs.w> a prov:Entity ;
            ns1:linksTo <get_macro.add_one_0.inputs.a> ;
            ro:0000057 <get_macro.add_three_0.add_two_0.outputs.result.value>,
                <get_macro.add_three_0.add_two_0.outputs.result.value> .

        <get_macro.add_three_0.add_one_0.inputs.a.value> rdf:value 1 .
>>>>>>> eb3f81e8

        <get_macro.inputs.c> a prov:Entity ;
            ns1:linksTo <get_macro.add_three_0.inputs.c> ;
            ro:0000057 <get_macro.add_three_0.add_one_0.inputs.a.value> .

        <get_macro.add_one_0.outputs.result.value> rdf:value 5 .

        <get_macro.add_three_0.add_one_0.outputs.result.value> rdf:value 2 .

        <get_macro.add_three_0.add_two_0.outputs.result.value> rdf:value 4 .

        <get_macro> a bfo:0000015 ;
            bfo:0000051 <get_macro.add_one_0>,
                <get_macro.add_three_0>,
                <get_macro.outputs.result>,
                <get_macro.inputs.c> .

        <get_macro.add_one_0> a bfo:0000015 ;
            bfo:0000051 <get_macro.add_one_0.outputs.result>,
                <get_macro.add_one_0.inputs.a> .

        <add_one> iao:0000136 <get_macro.add_one_0> ;
            iao:0000136 <get_macro.add_three_0.add_one_0> ;
            a iao:0000030 .

        <get_macro.add_three_0.add_one_0> a bfo:0000015 ;
            bfo:0000051 <get_macro.add_three_0.add_one_0.outputs.result>,
                <get_macro.add_three_0.add_one_0.inputs.a> .

        <get_macro.add_three_0> a bfo:0000015 ;
            bfo:0000051 <get_macro.add_three_0.add_one_0>,
                <get_macro.add_three_0.add_two_0>,
                <get_macro.add_three_0.outputs.w>,
                <get_macro.add_three_0.inputs.c> .

        <add_three> iao:0000136 <get_macro.add_three_0> ;
            a iao:0000030 .

        <get_macro> iao:0000136 <get_macro> ;
            a iao:0000030 .

        <get_macro.add_three_0> bfo:0000063 <get_macro.add_one_0> .

        <get_macro.add_three_0.add_one_0> bfo:0000063 <get_macro.add_three_0.add_two_0> .


        <get_macro.add_three_0.add_two_0> a bfo:0000015 ;
            bfo:0000051 <get_macro.add_three_0.add_two_0.outputs.result>,
                <get_macro.add_three_0.add_two_0.inputs.b> .

        <add_two> iao:0000136 <get_macro.add_three_0.add_two_0> ;
            a iao:0000030 .\n\n"""
        )
        ref_graph = Graph()
        ref_graph.parse(data=txt, format="turtle", publicID="")
        original_graph = get_knowledge_graph(get_macro.run())
        graph_to_compare = Graph()
        graph_to_compare = graph_to_compare.parse(data=original_graph.serialize())
        _, in_first, in_second = graph_diff(graph_to_compare, ref_graph)
        self.assertEqual(
            len(in_second), 0, msg=f"Missing triples: {in_second.serialize()}"
        )
        self.assertEqual(
            len(in_first), 0, msg=f"Unexpected triples: {in_first.serialize()}"
        )

    def test_parse_cancel(self):
        channels = serialize_data(get_wrong_order.serialize_workflow())[1]
        self.assertTrue(
            any(
                "cancel" in channel["extra"]
                for channel in channels.values()
                if "extra" in channel
            )
        )
        to_cancel = _parse_cancel(channels)
        self.assertEqual(len(to_cancel), 1)
        self.assertEqual(
            to_cancel[0],
            (
                URIRef("get_wrong_order.create_vacancy_0.outputs.structure"),
                URIRef("http://example.org/hasState"),
                URIRef("http://example.org/relaxed"),
            ),
        )

    def test_wrong_order(self):
        graph = get_knowledge_graph(get_wrong_order.serialize_workflow())
        missing_triples = [
            [str(gg) for gg in g] for g in validate_values(graph)["missing_triples"]
        ]
        self.assertEqual(
            missing_triples,
            [
                [
                    "get_wrong_order.get_vacancy_formation_energy_0.inputs.structure",
                    "http://example.org/hasState",
                    "http://example.org/relaxed",
                ]
            ],
        )

    def test_serialize_data(self):
        data = get_macro.run()
        nodes, channels, edges = serialize_data(data)
        for key, node in channels.items():
            self.assertTrue(key.startswith(node[NS.PREFIX]))
            self.assertIn(node[NS.PREFIX], nodes)
        self.assertIn("get_macro.add_three_0.inputs.c", channels)
        for args in edges:
            self.assertIn(args[0], channels)
            self.assertIn(args[1], channels)

    def test_visualize(self):
        data = get_macro.run()
        graph = get_knowledge_graph(data)
        self.assertIsInstance(visualize(graph), Digraph)

    def test_function_referencing(self):
        graph = get_knowledge_graph(get_correct_analysis_owl.serialize_workflow())
        self.assertEqual(
            list(graph.subject_objects(PROV.wasGeneratedBy))[0],
            (
                URIRef("get_correct_analysis_owl.add_0.inputs.a"),
                URIRef("get_correct_analysis_owl.add_0"),
            ),
        )
        self.assertEqual(
            list(graph.subject_objects(PROV.used))[0],
            (
                URIRef("get_correct_analysis_owl.add_0"),
                URIRef("add"),
            ),
        )

    def test_units(self):
        graph = get_knowledge_graph(get_speed_correct_units.serialize_workflow())
        self.assertEqual(validate_values(graph)["distinct_units"], {})
        graph = get_knowledge_graph(get_speed_incorrect_units.serialize_workflow())
        self.assertEqual(
            list(validate_values(graph)["distinct_units"].keys()),
            [
                URIRef(
                    "get_speed_incorrect_units.get_time_incorrect_units_0.outputs.output.value"
                )
            ],
        )

    def test_namespace(self):
        graph = get_knowledge_graph(
            add_three.run(c=1), namespace=Namespace("http://www.example.org/")
        )
        for s_o in graph.subject_objects():
            self.assertTrue("http" in s_o[0] or isinstance(s_o[0], Literal))
            self.assertTrue("http" in s_o[1] or isinstance(s_o[1], Literal))

    def test_precedes(self):
        wf_dict = get_correct_analysis.serialize_workflow()
        edge_list = serialize_data(wf_dict)[2]
        triples = _get_precedes(_get_edge_dict(edge_list))
        self.assertEqual(triples[0][0], "get_correct_analysis.add_0")
        self.assertEqual(triples[0][2], "get_correct_analysis.multiply_0")
        self.assertEqual(triples[1][0], "get_correct_analysis.multiply_0")
        self.assertEqual(triples[1][2], "get_correct_analysis.correct_analysis_0")


@dataclass
class Input:
    T: u(float, units="kelvin")
    n: int

    @dataclass
    class parameters:
        a: int = 2

    class not_dataclass:
        b: int = 3


@dataclass
class Output:
    E: u(float, units="electron_volt")
    L: u(float, units="angstrom")


def run_md(inp: Input) -> Output:
    out = Output(E=1.0, L=2.0)
    return out


@workflow
def get_run_md(inp: Input):
    result = run_md(inp)
    return result


class Animal:
    class Mammal:
        class Dog:
            pass

        class Cat:
            pass

    class Reptile:
        class Lizard:
            pass

        class Snake:
            pass


class ForbiddenAnimal:
    class Mamal:
        class ForbiddenAnimal:
            pass


class TestDataclass(unittest.TestCase):
    def test_dataclass(self):
        wf_dict = get_run_md.run(Input(T=300.0, n=100))
        graph = get_knowledge_graph(wf_dict)
        i_txt = "get_run_md.run_md_0.inputs.inp"
        o_txt = "get_run_md.run_md_0.outputs.out"
        triples = (
            (URIRef(f"{i_txt}.n.value"), RDFS.subClassOf, URIRef(f"{i_txt}.value")),
            (URIRef(f"{i_txt}.n.value"), RDF.value, Literal(100)),
            (URIRef(f"{i_txt}.parameters.a.value"), RDF.value, Literal(2)),
            (URIRef(o_txt), SNS.has_participant, URIRef(f"{o_txt}.E.value")),
        )
        for ii, triple in enumerate(triples):
            with self.subTest(i=ii):
                self.assertEqual(
                    len(list(graph.triples(triple))),
                    1,
                    msg=f"{triple} not found",
                )
        self.assertIsNone(graph.value(URIRef(f"{i_txt}.not_dataclass.b.value")))

    def test_dataclass_to_knowledge_graph(self):
        EX = Namespace("http://example.org/")
        tags = [
            ("Cat", "Mammal"),
            ("Lizard", "Reptile"),
            ("Mammal", "Animal"),
            ("Dog", "Mammal"),
            ("Snake", "Reptile"),
            ("Reptile", "Animal"),
        ]
        doubles = sorted([(EX[tag[0]], EX[tag[1]]) for tag in tags])
        graph = dataclass_to_knowledge_graph(Animal, EX)
        self.maxDiff = None
        self.assertEqual(sorted(graph.subject_objects(None)), doubles)
        with self.assertRaises(ValueError):
            graph = dataclass_to_knowledge_graph(ForbiddenAnimal, EX)


if __name__ == "__main__":
    unittest.main()<|MERGE_RESOLUTION|>--- conflicted
+++ resolved
@@ -743,77 +743,42 @@
         @prefix ro: <http://purl.obolibrary.org/obo/RO_> .
         @prefix pmd: <https://w3id.org/pmd/co/PMD_> .
 
-<<<<<<< HEAD
-        <get_macro.add_one_0.inputs.a> a pmd:0000066 .
-
-        <get_macro.add_three_0.add_one_0.inputs.a> a pmd:0000066 .
-
-        <get_macro.add_three_0.add_two_0.inputs.b> a pmd:0000066 .
+        <get_macro.add_one_0.inputs.a> a pmd:0000066 ;
+            ro:0000057 <get_macro.add_three_0.add_two_0.outputs.result.value> .
+
+        <get_macro.add_three_0.add_one_0.inputs.a> a pmd:0000066 ;
+            ro:0000057 <get_macro.add_three_0.add_one_0.inputs.a.value> .
+
+        <get_macro.add_three_0.add_two_0.inputs.b> a pmd:0000066 ;
+            ro:0000057 <get_macro.add_three_0.add_one_0.outputs.result.value> .
 
         <get_macro.outputs.result> a pmd:0000067 ;
-            a pmd:0000067 .
+            ro:0000057 <get_macro.add_one_0.outputs.result.value> .
 
         <get_macro.add_one_0.outputs.result> a pmd:0000067 ;
             ns1:linksTo <get_macro.outputs.result> ;
-            a pmd:0000067 .
+            ro:0000057 <get_macro.add_one_0.outputs.result.value> .
 
         <get_macro.add_three_0.add_one_0.outputs.result> a pmd:0000067 ;
             ns1:linksTo <get_macro.add_three_0.add_two_0.inputs.b> ;
-            a pmd:0000067 .
+            ro:0000057 <get_macro.add_three_0.add_one_0.outputs.result.value> .
 
         <get_macro.add_three_0.add_two_0.outputs.result> a pmd:0000067 ;
             ns1:linksTo <get_macro.add_three_0.outputs.w> ;
-            a pmd:0000067 .
+            ro:0000057 <get_macro.add_three_0.add_two_0.outputs.result.value> .
 
         <get_macro.add_three_0.inputs.c> a pmd:0000066 ;
             ns1:linksTo <get_macro.add_three_0.add_one_0.inputs.a> ;
-            a pmd:0000066 .
+            ro:0000057 <get_macro.add_three_0.add_one_0.inputs.a.value> .
 
         <get_macro.add_three_0.outputs.w> a pmd:0000067 ;
-            ns1:linksTo <get_macro.add_one_0.inputs.a> ;
-            a pmd:0000067 .
-
-        <get_macro.inputs.c> a pmd:0000066 ;
-            ns1:linksTo <get_macro.add_three_0.inputs.c> ;
-            a pmd:0000066 .
-=======
-        <get_macro.add_one_0.inputs.a> a prov:Entity ;
-            ro:0000057 <get_macro.add_three_0.add_two_0.outputs.result.value> .
-
-        <get_macro.add_three_0.add_one_0.inputs.a> a prov:Entity ;
-            ro:0000057 <get_macro.add_three_0.add_one_0.inputs.a.value> .
-
-        <get_macro.add_three_0.add_two_0.inputs.b> a prov:Entity ;
-            ro:0000057 <get_macro.add_three_0.add_one_0.outputs.result.value> .
-
-        <get_macro.outputs.result> a prov:Entity ;
-            ro:0000057 <get_macro.add_one_0.outputs.result.value> .
-
-        <get_macro.add_one_0.outputs.result> a prov:Entity ;
-            ns1:linksTo <get_macro.outputs.result> ;
-            ro:0000057 <get_macro.add_one_0.outputs.result.value> .
-
-        <get_macro.add_three_0.add_one_0.outputs.result> a prov:Entity ;
-            ns1:linksTo <get_macro.add_three_0.add_two_0.inputs.b> ;
-            ro:0000057 <get_macro.add_three_0.add_one_0.outputs.result.value> .
-
-        <get_macro.add_three_0.add_two_0.outputs.result> a prov:Entity ;
-            ns1:linksTo <get_macro.add_three_0.outputs.w> ;
-            ro:0000057 <get_macro.add_three_0.add_two_0.outputs.result.value> .
-
-        <get_macro.add_three_0.inputs.c> a prov:Entity ;
-            ns1:linksTo <get_macro.add_three_0.add_one_0.inputs.a> ;
-            ro:0000057 <get_macro.add_three_0.add_one_0.inputs.a.value> .
-
-        <get_macro.add_three_0.outputs.w> a prov:Entity ;
             ns1:linksTo <get_macro.add_one_0.inputs.a> ;
             ro:0000057 <get_macro.add_three_0.add_two_0.outputs.result.value>,
                 <get_macro.add_three_0.add_two_0.outputs.result.value> .
 
         <get_macro.add_three_0.add_one_0.inputs.a.value> rdf:value 1 .
->>>>>>> eb3f81e8
-
-        <get_macro.inputs.c> a prov:Entity ;
+
+        <get_macro.inputs.c> a pmd:0000066 ;
             ns1:linksTo <get_macro.add_three_0.inputs.c> ;
             ro:0000057 <get_macro.add_three_0.add_one_0.inputs.a.value> .
 
