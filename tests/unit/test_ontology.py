--- conflicted
+++ resolved
@@ -736,13 +736,9 @@
         @prefix prov: <http://www.w3.org/ns/prov#> .
         @prefix rdf: <http://www.w3.org/1999/02/22-rdf-syntax-ns#> .
         @prefix xsd: <http://www.w3.org/2001/XMLSchema#> .
-<<<<<<< HEAD
         @prefix bfo: <http://purl.obolibrary.org/obo/BFO_> .
         @prefix iao: <http://purl.obolibrary.org/obo/IAO_> .
-        
-=======
-
->>>>>>> 85980c9b
+
         <get_macro.add_one_0.inputs.a> a prov:Entity ;
             ns1:hasValue <get_macro.add_three_0.add_two_0.outputs.result.value> ;
             ns1:inputOf <get_macro.add_one_0> .
@@ -800,39 +796,23 @@
         <get_macro> a prov:Activity ;
             bfo:0000051 <get_macro.add_one_0>,
                 <get_macro.add_three_0> .
-<<<<<<< HEAD
-        
+
         <get_macro.add_one_0> a prov:Activity .
 
         <add_one> iao:0000136 <get_macro.add_one_0> ;
             iao:0000136 <get_macro.add_three_0.add_one_0> ;
             a iao:informationContentEntity .
-        
+
         <get_macro.add_three_0.add_one_0> a prov:Activity .
-        
-=======
-
-        <get_macro.add_one_0> a prov:Activity ;
-            ns1:hasSourceFunction <add_one> .
-
-        <get_macro.add_three_0.add_one_0> a prov:Activity ;
-            ns1:hasSourceFunction <add_one> .
-
->>>>>>> 85980c9b
+
         <get_macro.add_three_0> a prov:Activity ;
             bfo:0000051 <get_macro.add_three_0.add_one_0>,
                 <get_macro.add_three_0.add_two_0> .
-<<<<<<< HEAD
-        
+
         <get_macro.add_three_0.add_two_0> a prov:Activity .
-        
+
         <add_two> iao:0000136 <get_macro.add_three_0.add_two_0> ;
             a iao:informationContentEntity .\n\n"""
-=======
-
-        <get_macro.add_three_0.add_two_0> a prov:Activity ;
-            ns1:hasSourceFunction <add_two> .\n\n"""
->>>>>>> 85980c9b
         )
         ref_graph = Graph()
         ref_graph.parse(data=txt, format="turtle", publicID="")
