import unittest
from dataclasses import dataclass
from textwrap import dedent

from graphviz import Digraph
from pyshacl import validate
from rdflib import OWL, PROV, RDF, RDFS, SH, Graph, Literal, Namespace, URIRef
from rdflib.compare import graph_diff

from semantikon.metadata import meta, u
from semantikon.ontology import (
    NS,
    SNS,
    _parse_cancel,
    dataclass_to_knowledge_graph,
    get_knowledge_graph,
    serialize_data,
    validate_values,
)
from semantikon.visualize import visualize
from semantikon.workflow import workflow

EX = Namespace("http://example.org/")


def get_time_correct_units(
    start: u(float, units="second"), end: u(float, units="second")
) -> u(float, units="second"):
    return end - start


def get_time_incorrect_units(
    start: u(float, units="nanosecond"), end: u(float, units="nanosecond")
) -> u(float, units="nanosecond"):
    return end - start


def calculate_speed(
    distance: u(float, units="meter") = 10.0,
    time: u(float, units="second") = 2.0,
) -> u(
    float,
    units="meter/second",
    triples=(
        (EX.somehowRelatedTo, "inputs.time"),
        (EX.subject, EX.predicate, EX.object),
        (EX.subject, EX.predicate, None),
        (None, EX.predicate, EX.object),
    ),
):
    return distance / time


@workflow
def get_speed_correct_units(start, end, distance):
    time = get_time_correct_units(start, end)
    speed = calculate_speed(distance, time)
    return speed


@workflow
def get_speed_incorrect_units(start, end, distance):
    time = get_time_incorrect_units(start, end)
    speed = calculate_speed(distance, time)
    return speed


@workflow
def get_speed(distance=10.0, time=2.0):
    speed = calculate_speed(distance, time)
    return speed


@meta(uri=EX.Addition, triples=("inputs.a", PROV.wasGeneratedBy, None), used="add")
def add(a: float, b: float) -> u(float, triples=(EX.HasOperation, EX.Addition)):
    return a + b


def multiply(a: float, b: float) -> u(
    float,
    triples=(EX.HasOperation, EX.Multiplication),
    derived_from="inputs.a",
):
    return a * b


def correct_analysis(a: u(float, triples=(EX.HasOperation, EX.Addition))) -> float:
    return a


def wrong_analysis(a: u(float, triples=(EX.HasOperation, EX.Division))) -> float:
    return a


def correct_analysis_owl(
    a: u(
        float,
        restrictions=(
            (OWL.onProperty, EX.HasOperation),
            (OWL.someValuesFrom, EX.Addition),
        ),
    ),
) -> float:
    return a


def wrong_analysis_owl(
    a: u(
        float,
        restrictions=(
            (OWL.onProperty, EX.HasOperation),
            (OWL.someValuesFrom, EX.Division),
        ),
    ),
) -> float:
    return a


def correct_analysis_sh(
    a: u(
        float,
        restrictions=(
            (SH.path, EX.HasOperation),
            (SH.hasValue, EX.Addition),
        ),
    ),
) -> float:
    return a


def wrong_analysis_sh(
    a: u(
        float,
        restrictions=(
            (SH.path, EX.HasOperation),
            (SH.hasValue, EX.Division),
        ),
    ),
) -> float:
    return a


def add_one(a: int):
    result = a + 1
    return result


def add_two(b=10) -> int:
    result = b + 2
    return result


@workflow
def add_three(c: int) -> int:
    one = add_one(a=c)
    w = add_two(b=one)
    return w


def create_vacancy(
    structure: str,
) -> u(
    str,
    triples=(EX.hasDefect, EX.vacancy),
    derived_from="inputs.structure",
    cancel=(EX.hasState, EX.relaxed),
):
    return structure


def relax_structure(
    structure: str,
) -> u(
    str,
    triples=(EX.hasState, EX.relaxed),
    derived_from="inputs.structure",
):
    return structure


def get_vacancy_formation_energy(
    structure: u(
        str,
        restrictions=(
            ((OWL.onProperty, EX.hasDefect), (OWL.someValuesFrom, EX.vacancy)),
            ((OWL.onProperty, EX.hasState), (OWL.someValuesFrom, EX.relaxed)),
        ),
    ),
):
    return len(structure)


def get_vacancy_formation_energy_fulfills(
    structure: u(
        str,
        triples=(
            (EX.hasDefect, EX.vacancy),
            (EX.hasState, EX.relaxed),
        ),
    ),
):
    return len(structure)


@workflow
def get_correct_analysis(a=1.0, b=2.0, c=3.0):
    d = add(a=a, b=b)
    m = multiply(a=d, b=c)
    analysis = correct_analysis(a=m)
    return analysis


@workflow
def get_wrong_analysis(a=1.0, b=2.0, c=3.0):
    d = add(a=a, b=b)
    m = multiply(a=d, b=c)
    analysis = wrong_analysis(a=m)
    return analysis


@workflow
def get_correct_analysis_owl(a=1.0, b=2.0, c=3.0):
    d = add(a=a, b=b)
    m = multiply(a=d, b=c)
    analysis = correct_analysis_owl(a=m)
    return analysis


@workflow
def get_wrong_analysis_owl(a=1.0, b=2.0, c=3.0):
    d = add(a=a, b=b)
    m = multiply(a=d, b=c)
    analysis = wrong_analysis_owl(a=m)
    return analysis


@workflow
def get_correct_analysis_sh(a=1.0, b=2.0, c=3.0):
    d = add(a=a, b=b)
    m = multiply(a=d, b=c)
    analysis = correct_analysis_sh(a=m)
    return analysis


@workflow
def get_wrong_analysis_sh(a=1.0, b=2.0, c=3.0):
    d = add(a=a, b=b)
    m = multiply(a=d, b=c)
    analysis = wrong_analysis_sh(a=m)
    return analysis


@workflow
def get_macro(c=1):
    w = add_three(c=c)
    result = add_one(a=w)
    return result


@workflow
def get_wrong_order(structure="abc"):
    relaxed = relax_structure(structure=structure)
    vac = create_vacancy(structure=relaxed)
    energy = get_vacancy_formation_energy(structure=vac)
    return energy


class Meal:
    pass


def prepare_pizza() -> u(Meal, uri=EX.Pizza):
    return Meal()


def eat(meal: u(Meal, uri=EX.Meal)) -> str:
    return "I am full after eating "


@workflow
def eat_pizza():
    pizza = prepare_pizza()
    comment = eat(pizza)
    return comment


class Clothes:
    pass


def machine_wash(
    clothes: u(
        Clothes,
        uri=EX.Garment,
        triples=(EX.hasProperty, EX.MachineWashable),
    ),
) -> u(
    Clothes,
    uri=EX.SomethingElse,
    triples=(EX.hasProperty, EX.Cleaned),
    derived_from="inputs.clothes",
):
    return clothes


@workflow
def clothes_wf(
    clothes: u(
        Clothes,
        uri=EX.Garment,
        triples=(EX.hasProperty, EX.MachineWashable),
    ),
) -> u(Clothes, uri=EX.Garment, derived_from="inputs.clothes"):
    washed = machine_wash(clothes)
    return washed


def add_onetology(x: u(int, uri=EX.Input)) -> u(int, uri=EX.Output):
    y = x + 1
    return y


@workflow
def matching_wrapper(x_outer: u(int, uri=EX.Input)) -> u(int, uri=EX.Output):
    add = add_onetology(x_outer)
    return add


@workflow
def mismatching_input(x_outer: u(int, uri=EX.NotInput)) -> u(int, uri=EX.Output):
    add = add_onetology(x_outer)
    return add


@workflow
def mismatching_output(x_outer: u(int, uri=EX.Input)) -> u(int, uri=EX.NotOutput):
    add = add_onetology(x_outer)
    return add


def dont_add_onetology(x: u(int, uri=EX.NotOutput)) -> u(int, uri=EX.NotOutput):
    y = x
    return y


@workflow
def mismatching_peers(x_outer: u(int, uri=EX.Input)) -> u(int, uri=EX.NotOutput):
    add = add_onetology(x_outer)
    dont_add = dont_add_onetology(add)
    return dont_add


class Foo: ...


def upstream(
    foo: u(Foo, uri=EX.Foo, triples=(EX.alsoHas, EX.Bar)),
) -> u(Foo, derived_from="inputs.foo"):
    return foo


def downstream(
    foo: u(
        Foo,
        uri=EX.Foo,
        restrictions=((OWL.onProperty, EX.alsoHas), (OWL.someValuesFrom, EX.Bar)),
    ),
) -> u(Foo, derived_from="inputs.foo"):
    return foo


@workflow
def single(foo: u(Foo, uri=EX.Foo)) -> u(Foo, derived_from="inputs.foo"):
    up = upstream(foo)
    dn = downstream(up)
    return dn


@workflow
def chain(foo: u(Foo, uri=EX.Foo)) -> u(Foo, derived_from="inputs.foo"):
    up = upstream(foo)
    dn1 = downstream(up)
    dn2 = downstream(dn1)
    return dn2


class TestOntology(unittest.TestCase):
    @classmethod
    def setUpClass(cls):
        cls.maxDiff = None

    def test_units_with_sparql(self):
        wf_graph = get_speed.run()
        for use_uuid in [True, False]:
            graph = get_knowledge_graph(wf_graph, use_uuid=use_uuid)
            query_txt = [
                "PREFIX ex: <http://example.org/>",
                "PREFIX rdf: <http://www.w3.org/1999/02/22-rdf-syntax-ns#>",
<<<<<<< HEAD
                "PREFIX ro: <http://purl.obolibrary.org/obo/RO_>",
                "PREFIX qudt: <http://qudt.org/schema/qudt/>",
                "SELECT DISTINCT ?speed ?units",
                "WHERE {",
                "    ?output_tag ro:0000056 ?output .",
                "    ?output_tag rdf:value ?speed .",
                "    ?output_tag qudt:hasUnit ?units .",
=======
                f"PREFIX sns: <{SNS.BASE}>",
                "PREFIX qudt: <http://qudt.org/schema/qudt/>",
                "SELECT DISTINCT ?speed ?units",
                "WHERE {",
                "    ?output sns:hasValue ?output_tag .",
                "    ?output_tag rdf:value ?speed .",
                "    ?output_tag qudt:unit ?units .",
>>>>>>> 7e532e08
                "}",
            ]
            query = "\n".join(query_txt)
            results = graph.query(query)
            self.assertEqual(
                len(results),
                3,
                msg=f"Results: {results.serialize(format='txt').decode()}",
            )
            result_list = [row[0].value for row in graph.query(query)]
            self.assertEqual(sorted(result_list), [2.0, 5.0, 10.0])

    def test_triples(self):
        graph = get_knowledge_graph(get_speed.run())
        subj = URIRef("http://example.org/subject")
        obj = URIRef("http://example.org/object")
        label = URIRef("get_speed.calculate_speed_0.outputs.output")
        self.assertGreater(
            len(
                list(
                    graph.subjects(
                        SNS.has_unit, URIRef("http://qudt.org/vocab/unit/M-PER-SEC")
                    )
                )
            ),
            0,
        )
        ex_triple = (
            None,
            EX.somehowRelatedTo,
            URIRef("get_speed.calculate_speed_0.inputs.time"),
        )
        self.assertTrue(
            ex_triple in graph,
            msg=f"Triple {ex_triple} not found {graph.serialize(format='turtle')}",
        )
        self.assertTrue((EX.subject, EX.predicate, EX.object) in graph)
        self.assertTrue((subj, EX.predicate, label) in graph)
        self.assertTrue((label, EX.predicate, obj) in graph)

    def test_correct_analysis(self):
        graph = get_knowledge_graph(get_correct_analysis._semantikon_workflow)
        t = validate_values(graph)
        self.assertEqual(
            t["missing_triples"],
            [],
            msg=f"{t} missing in {graph.serialize()}",
        )
        graph = get_knowledge_graph(get_wrong_analysis_owl._semantikon_workflow)
        self.assertEqual(len(validate_values(graph)["missing_triples"]), 1)

    def test_correct_analysis_sh(self):
        graph = get_knowledge_graph(get_correct_analysis_sh._semantikon_workflow)
        self.assertTrue(validate(graph)[0])
        graph = get_knowledge_graph(get_wrong_analysis_sh._semantikon_workflow)
        self.assertFalse(validate(graph)[0])

    def test_valid_connections(self):
        graph = get_knowledge_graph(eat_pizza._semantikon_workflow)
        self.assertEqual(len(validate_values(graph)["incompatible_connections"]), 1)
        graph.add((EX.Pizza, RDFS.subClassOf, EX.Meal))
        self.assertEqual(validate_values(graph)["incompatible_connections"], [])

    def test_workflow_edge_validation(self):
        with self.subTest("Matching"):
            graph = get_knowledge_graph(matching_wrapper._semantikon_workflow)
            result = validate_values(graph)
            self.assertEqual(result["missing_triples"], [])
            self.assertEqual(result["incompatible_connections"], [])

        with self.subTest("Mismatching input"):
            graph = get_knowledge_graph(mismatching_input._semantikon_workflow)
            result = validate_values(graph)
            incompatible = [
                (
                    str(a),
                    str(b),
                    [str(x) for x in expected],
                    [str(x) for x in provided],
                )
                for (a, b, expected, provided) in result["incompatible_connections"]
            ]
            self.assertEqual(
                incompatible,
                [
                    (
                        "mismatching_input.add_onetology_0.inputs.x",
                        "mismatching_input.inputs.x_outer",
                        ["http://example.org/Input"],
                        ["http://example.org/NotInput"],
                    )
                ],
            )

        with self.subTest("Mismatching output"):
            graph = get_knowledge_graph(mismatching_output._semantikon_workflow)
            result = validate_values(graph)
            incompatible = [
                (
                    str(a),
                    str(b),
                    [str(x) for x in expected],
                    [str(x) for x in provided],
                )
                for (a, b, expected, provided) in result["incompatible_connections"]
            ]
            self.assertEqual(
                incompatible,
                [
                    (
                        "mismatching_output.outputs.add",
                        "mismatching_output.add_onetology_0.outputs.y",
                        ["http://example.org/NotOutput"],
                        ["http://example.org/Output"],
                    )
                ],
            )

        with self.subTest("Mismatching peers"):
            graph = get_knowledge_graph(mismatching_peers._semantikon_workflow)
            result = validate_values(graph)
            incompatible = [
                (
                    str(a),
                    str(b),
                    [str(x) for x in expected],
                    [str(x) for x in provided],
                )
                for (a, b, expected, provided) in result["incompatible_connections"]
            ]
            self.assertEqual(
                incompatible,
                [
                    (
                        "mismatching_peers.dont_add_onetology_0.inputs.x",
                        "mismatching_peers.add_onetology_0.outputs.y",
                        ["http://example.org/NotOutput"],
                        ["http://example.org/Output"],
                    )
                ],
            )

        with self.subTest("Externally informed peers"):
            context = Graph()
            context.add((EX.Output, RDFS.subClassOf, EX.NotOutput))
            graph = get_knowledge_graph(
                wf_dict=mismatching_peers._semantikon_workflow,
                graph=context,
            )
            result = validate_values(graph)
            self.assertEqual(result["missing_triples"], [])
            self.assertEqual(result["incompatible_connections"], [])

        with self.subTest("Wrongly informed peers"):
            context = Graph()
            context.add((EX.NotOutput, RDFS.subClassOf, EX.Output))  # Reversed
            # Now we're saying the downstream is expecting a subclass of the upstream,
            # which the upstream base class is _not_ guaranteeing
            graph = get_knowledge_graph(
                wf_dict=mismatching_peers._semantikon_workflow,
                graph=context,
            )
            result = validate_values(graph)
            incompatible = [
                (
                    str(a),
                    str(b),
                    [str(x) for x in expected],
                    [str(x) for x in provided],
                )
                for (a, b, expected, provided) in result["incompatible_connections"]
            ]
            self.assertEqual(
                incompatible,
                [
                    (
                        "mismatching_peers.dont_add_onetology_0.inputs.x",
                        "mismatching_peers.add_onetology_0.outputs.y",
                        ["http://example.org/NotOutput", "http://example.org/Output"],
                        ["http://example.org/Output"],
                    )
                ],
            )

    def test_derive_from(self):
        out_tag = URIRef(
            f"{clothes_wf.__name__}.{machine_wash.__name__}_0.outputs.clothes"
        )
        out_global_tag = URIRef(f"{clothes_wf.__name__}.outputs.washed")

        with self.subTest("Inherit type"):
            graph = get_knowledge_graph(clothes_wf._semantikon_workflow)
            out_types = set(graph.objects(out_tag, RDF.type))
            self.assertNotIn(
                EX.Garment,
                out_types,
                msg="Should not inherit from input",
            )
            self.assertIn(
                EX.SomethingElse,
                out_types,
                msg="Should gain from u-specification",
            )

        with self.subTest("Inherit properties"):
            graph = get_knowledge_graph(clothes_wf._semantikon_workflow)
            out_properties = set(graph.objects(out_tag, EX.hasProperty))
            self.assertIn(
                EX.MachineWashable,
                out_properties,
                msg="Should inherit from input",
            )
            self.assertIn(
                EX.Cleaned, out_properties, msg="Should retain from u-specification"
            )

        with self.subTest("No other types"):
            graph = get_knowledge_graph(clothes_wf._semantikon_workflow)
            val = validate_values(graph)
            self.assertListEqual(val["missing_triples"], [])
            self.assertEqual(
                val["incompatible_connections"],
                [(out_global_tag, out_tag, [EX.Garment], [EX.SomethingElse])],
                msg="Completely unrelated types should be flagged",
            )

        with self.subTest("No type narrowing"):
            graph = get_knowledge_graph(clothes_wf._semantikon_workflow)
            graph.add((EX.Garment, RDFS.subClassOf, EX.SomethingElse))
            val = validate_values(graph)
            self.assertListEqual(val["missing_triples"], [])
            self.assertListEqual(
                val["incompatible_connections"],
                [
                    (
                        out_global_tag,
                        out_tag,
                        [EX.Garment, EX.SomethingElse],
                        [EX.SomethingElse],
                    )
                ],
                msg="Downstream having a broader type than upstream is disallowed",
            )

        with self.subTest("Type broadening OK"):
            context = Graph()
            context.add((EX.SomethingElse, RDFS.subClassOf, EX.Garment))
            graph = get_knowledge_graph(clothes_wf._semantikon_workflow, graph=context)
            val = validate_values(graph)
            self.assertListEqual(val["missing_triples"], [])
            self.assertListEqual(
                val["incompatible_connections"],
                [],
                msg="Downstream having a narrower type than upstream is fine",
            )

    def test_uri_restrictions_derived_from_interaction(self):
        with self.subTest("Single step"):
            graph = get_knowledge_graph(single._semantikon_workflow)
            val = validate_values(graph)
            self.assertFalse(
                val["missing_triples"] or val["incompatible_connections"],
                msg=f"URI specification, restrictions, and derived_from should all play"
                f"well together. Expected no validation problems, but got {val}",
            )

        with self.subTest("Chain steps"):
            graph = get_knowledge_graph(chain._semantikon_workflow)
            val = validate_values(graph)
            self.assertFalse(
                val["missing_triples"] or val["incompatible_connections"],
                msg=f"URI specification, restrictions, and derived_from should all play"
                f"well together. Expected no validation problems, but got {val}",
            )

    def test_macro(self):
        graph = get_knowledge_graph(get_macro.run())
        subj = list(
            graph.objects(
                URIRef("get_macro.add_three_0.add_one_0.inputs.a.value"),
                SNS.participates_in,
            )
        )
        self.assertEqual(len(subj), 3)
        subj = list(
            graph.objects(
                URIRef("get_macro.add_three_0.add_two_0.outputs.result.value"),
                SNS.participates_in,
            )
        )
        self.assertEqual(len(subj), 3)
        for ii, tag in enumerate(
            [
                "add_three_0.add_two_0.outputs.result",
                "add_three_0.outputs.w",
                "add_one_0.inputs.a",
            ]
        ):
            with self.subTest(i=ii):
                self.assertIn(
                    URIRef("get_macro." + tag), subj, msg=f"{tag} not in {subj}"
                )
        inherits_from = [
            (str(g[1]), str(g[0])) for g in graph.subject_objects(SNS.linksTo)
        ]
        get_macro_io_passing = 2
        get_three_io_passing = 2
        get_three_internal = 1
        get_macro_internal = 1
        expected_inheritance = (
            get_macro_io_passing
            + get_three_io_passing
            + get_three_internal
            + get_macro_internal
        )
        prefix = "get_macro.add_three_0"
        sub_obj = [
            ("add_one_0.inputs.a", "inputs.c"),
            ("outputs.w", "add_two_0.outputs.result"),
        ]
        sub_obj = [(prefix + "." + s, prefix + "." + o) for s, o in sub_obj]
        self.assertEqual(len(inherits_from), expected_inheritance)
        for ii, pair in enumerate(sub_obj):
            with self.subTest(i=ii):
                self.assertIn(pair, inherits_from)

    def test_macro_full_comparison(self):
        txt = dedent(
            """\
        @prefix ns1: <http://pyiron.org/ontology/> .
        @prefix prov: <http://www.w3.org/ns/prov#> .
        @prefix rdf: <http://www.w3.org/1999/02/22-rdf-syntax-ns#> .
        @prefix xsd: <http://www.w3.org/2001/XMLSchema#> .
        @prefix bfo: <http://purl.obolibrary.org/obo/BFO_> .
        @prefix iao: <http://purl.obolibrary.org/obo/IAO_> .
        @prefix ro: <http://purl.obolibrary.org/obo/RO_> .
        @prefix pmd: <https://w3id.org/pmd/co/PMD_> .

        <get_macro.add_one_0.inputs.a> a prov:Entity .

        <get_macro.add_three_0.add_one_0.inputs.a> a prov:Entity .

        <get_macro.add_three_0.add_two_0.inputs.b> a prov:Entity .

        <get_macro.outputs.result> a prov:Entity ;
            a pmd:0000067 .

        <get_macro.add_one_0.outputs.result> a prov:Entity ;
            ns1:linksTo <get_macro.outputs.result> ;
            a pmd:0000067 .

        <get_macro.add_three_0.add_one_0.outputs.result> a prov:Entity ;
            ns1:linksTo <get_macro.add_three_0.add_two_0.inputs.b> ;
            a pmd:0000067 .

        <get_macro.add_three_0.add_two_0.outputs.result> a prov:Entity ;
            ns1:linksTo <get_macro.add_three_0.outputs.w> ;
            a pmd:0000067 .

        <get_macro.add_three_0.inputs.c> a prov:Entity ;
            ns1:linksTo <get_macro.add_three_0.add_one_0.inputs.a> ;
            a pmd:0000066 .

        <get_macro.add_three_0.outputs.w> a prov:Entity ;
            ns1:linksTo <get_macro.add_one_0.inputs.a> ;
            a pmd:0000067 .

        <get_macro.inputs.c> a prov:Entity ;
            ns1:linksTo <get_macro.add_three_0.inputs.c> ;
            a pmd:0000066 .

        <get_macro.add_one_0.outputs.result.value> rdf:value 5 ;
            ro:0000056 <get_macro.outputs.result>,
                <get_macro.add_one_0.outputs.result> .

        <get_macro.add_three_0.add_one_0.outputs.result.value> rdf:value 2 ;
            ro:0000056 <get_macro.add_three_0.add_two_0.inputs.b>,
                <get_macro.add_three_0.add_one_0.outputs.result> .

        <get_macro.add_three_0.add_one_0.inputs.a.value> rdf:value 1 ;
            ro:0000056 <get_macro.inputs.c>,
                <get_macro.add_three_0.inputs.c>,
                <get_macro.add_three_0.add_one_0.inputs.a> .

        <get_macro.add_three_0.add_two_0.outputs.result.value> rdf:value 4 ;
            ro:0000056 <get_macro.add_one_0.inputs.a>,
                <get_macro.add_three_0.add_two_0.outputs.result>,
                <get_macro.add_three_0.outputs.w> .

        <get_macro> a prov:Activity ;
            bfo:0000051 <get_macro.add_one_0>,
                <get_macro.add_three_0>,
                <get_macro.outputs.result>,
                <get_macro.inputs.c> .

        <get_macro.add_one_0> a prov:Activity ;
            bfo:0000051 <get_macro.add_one_0.outputs.result>,
                <get_macro.add_one_0.inputs.a> .

        <add_one> iao:0000136 <get_macro.add_one_0> ;
            iao:0000136 <get_macro.add_three_0.add_one_0> ;
            a iao:0000030 .

        <get_macro.add_three_0.add_one_0> a prov:Activity ;
            bfo:0000051 <get_macro.add_three_0.add_one_0.outputs.result>,
                <get_macro.add_three_0.add_one_0.inputs.a> .

        <get_macro.add_three_0> a prov:Activity ;
            bfo:0000051 <get_macro.add_three_0.add_one_0>,
                <get_macro.add_three_0.add_two_0>,
                <get_macro.add_three_0.outputs.w>,
                <get_macro.add_three_0.inputs.c> .

        <get_macro.add_three_0.add_two_0> a prov:Activity ;
            bfo:0000051 <get_macro.add_three_0.add_two_0.outputs.result>,
                <get_macro.add_three_0.add_two_0.inputs.b> .

        <add_two> iao:0000136 <get_macro.add_three_0.add_two_0> ;
            a iao:0000030 .\n\n"""
        )
        ref_graph = Graph()
        ref_graph.parse(data=txt, format="turtle", publicID="")
        original_graph = get_knowledge_graph(get_macro.run())
        graph_to_compare = Graph()
        graph_to_compare = graph_to_compare.parse(data=original_graph.serialize())
        _, in_first, in_second = graph_diff(graph_to_compare, ref_graph)
        self.assertEqual(
            len(in_second), 0, msg=f"Missing triples: {in_second.serialize()}"
        )
        self.assertEqual(
            len(in_first), 0, msg=f"Unexpected triples: {in_first.serialize()}"
        )

    def test_parse_cancel(self):
        channels, edges = serialize_data(get_wrong_order._semantikon_workflow)[1:]
        self.assertTrue(
            any(
                "cancel" in channel["extra"]
                for channel in channels.values()
                if "extra" in channel
            )
        )
        to_cancel = _parse_cancel(channels)
        self.assertEqual(len(to_cancel), 1)
        self.assertEqual(
            to_cancel[0],
            (
                URIRef("get_wrong_order.create_vacancy_0.outputs.structure"),
                URIRef("http://example.org/hasState"),
                URIRef("http://example.org/relaxed"),
            ),
        )

    def test_wrong_order(self):
        graph = get_knowledge_graph(get_wrong_order._semantikon_workflow)
        missing_triples = [
            [str(gg) for gg in g] for g in validate_values(graph)["missing_triples"]
        ]
        self.assertEqual(
            missing_triples,
            [
                [
                    "get_wrong_order.get_vacancy_formation_energy_0.inputs.structure",
                    "http://example.org/hasState",
                    "http://example.org/relaxed",
                ]
            ],
        )

    def test_serialize_data(self):
        data = get_macro.run()
        nodes, channels, edges = serialize_data(data)
        for key, node in channels.items():
            self.assertTrue(key.startswith(node[NS.PREFIX]))
            self.assertIn(node[NS.PREFIX], nodes)
        self.assertIn("get_macro.add_three_0.inputs.c", channels)
        for args in edges:
            self.assertIn(args[0], channels)
            self.assertIn(args[1], channels)

    def test_visualize(self):
        data = get_macro.run()
        graph = get_knowledge_graph(data)
        self.assertIsInstance(visualize(graph), Digraph)

    def test_function_referencing(self):
        graph = get_knowledge_graph(get_correct_analysis_owl._semantikon_workflow)
        self.assertEqual(
            list(graph.subject_objects(PROV.wasGeneratedBy))[0],
            (
                URIRef("get_correct_analysis_owl.add_0.inputs.a"),
                URIRef("get_correct_analysis_owl.add_0"),
            ),
        )
        self.assertEqual(
            list(graph.subject_objects(PROV.used))[0],
            (
                URIRef("get_correct_analysis_owl.add_0"),
                URIRef("add"),
            ),
        )

    def test_units(self):
        graph = get_knowledge_graph(get_speed_correct_units._semantikon_workflow)
        self.assertEqual(validate_values(graph)["distinct_units"], {})
        graph = get_knowledge_graph(get_speed_incorrect_units._semantikon_workflow)
        self.assertEqual(
            list(validate_values(graph)["distinct_units"].keys()),
            [
                URIRef(
                    "get_speed_incorrect_units.get_time_incorrect_units_0.outputs.output.value"
                )
            ],
        )

    def test_namespace(self):
        graph = get_knowledge_graph(
            add_three.run(c=1), namespace=Namespace("http://www.example.org/")
        )
        for s_o in graph.subject_objects():
            self.assertTrue("http" in s_o[0] or isinstance(s_o[0], Literal))
            self.assertTrue("http" in s_o[1] or isinstance(s_o[1], Literal))


@dataclass
class Input:
    T: u(float, units="kelvin")
    n: int

    @dataclass
    class parameters:
        a: int = 2

    class not_dataclass:
        b: int = 3


@dataclass
class Output:
    E: u(float, units="electron_volt")
    L: u(float, units="angstrom")


def run_md(inp: Input) -> Output:
    out = Output(E=1.0, L=2.0)
    return out


@workflow
def get_run_md(inp: Input):
    result = run_md(inp)
    return result


class Animal:
    class Mammal:
        class Dog:
            pass

        class Cat:
            pass

    class Reptile:
        class Lizard:
            pass

        class Snake:
            pass


class ForbiddenAnimal:
    class Mamal:
        class ForbiddenAnimal:
            pass


class TestDataclass(unittest.TestCase):
    def test_dataclass(self):
        wf_dict = get_run_md.run(Input(T=300.0, n=100))
        graph = get_knowledge_graph(wf_dict)
        i_txt = "get_run_md.run_md_0.inputs.inp"
        o_txt = "get_run_md.run_md_0.outputs.out"
        triples = (
            (URIRef(f"{i_txt}.n.value"), RDFS.subClassOf, URIRef(f"{i_txt}.value")),
            (URIRef(f"{i_txt}.n.value"), RDF.value, Literal(100)),
            (URIRef(f"{i_txt}.parameters.a.value"), RDF.value, Literal(2)),
            (URIRef(f"{o_txt}.E.value"), SNS.participates_in, URIRef(o_txt)),
        )
        for ii, triple in enumerate(triples):
            with self.subTest(i=ii):
                self.assertEqual(
                    len(list(graph.triples(triple))),
                    1,
                    msg=f"{triple} not found",
                )
        self.assertIsNone(graph.value(URIRef(f"{i_txt}.not_dataclass.b.value")))

    def test_dataclass_to_knowledge_graph(self):
        EX = Namespace("http://example.org/")
        tags = [
            ("Cat", "Mammal"),
            ("Lizard", "Reptile"),
            ("Mammal", "Animal"),
            ("Dog", "Mammal"),
            ("Snake", "Reptile"),
            ("Reptile", "Animal"),
        ]
        doubles = sorted([(EX[tag[0]], EX[tag[1]]) for tag in tags])
        graph = dataclass_to_knowledge_graph(Animal, EX)
        self.maxDiff = None
        self.assertEqual(sorted(graph.subject_objects(None)), doubles)
        with self.assertRaises(ValueError):
            graph = dataclass_to_knowledge_graph(ForbiddenAnimal, EX)


if __name__ == "__main__":
    unittest.main()<|MERGE_RESOLUTION|>--- conflicted
+++ resolved
@@ -396,23 +396,13 @@
             query_txt = [
                 "PREFIX ex: <http://example.org/>",
                 "PREFIX rdf: <http://www.w3.org/1999/02/22-rdf-syntax-ns#>",
-<<<<<<< HEAD
                 "PREFIX ro: <http://purl.obolibrary.org/obo/RO_>",
                 "PREFIX qudt: <http://qudt.org/schema/qudt/>",
                 "SELECT DISTINCT ?speed ?units",
                 "WHERE {",
                 "    ?output_tag ro:0000056 ?output .",
                 "    ?output_tag rdf:value ?speed .",
-                "    ?output_tag qudt:hasUnit ?units .",
-=======
-                f"PREFIX sns: <{SNS.BASE}>",
-                "PREFIX qudt: <http://qudt.org/schema/qudt/>",
-                "SELECT DISTINCT ?speed ?units",
-                "WHERE {",
-                "    ?output sns:hasValue ?output_tag .",
-                "    ?output_tag rdf:value ?speed .",
                 "    ?output_tag qudt:unit ?units .",
->>>>>>> 7e532e08
                 "}",
             ]
             query = "\n".join(query_txt)
