--- conflicted
+++ resolved
@@ -162,11 +162,7 @@
 
     def test_hash(self):
         wf_dict = my_kinetic_energy_workflow.serialize_workflow()
-<<<<<<< HEAD
-        G = onto._wf_data_to_networkx(*onto.serialize_data(wf_dict))
-=======
         G = onto.serialize_and_convert_to_networkx(wf_dict)
->>>>>>> e1c86a5d
         self.assertIsInstance(onto._get_graph_hash(G), str)
         self.assertEqual(len(onto._get_graph_hash(G)), 32)
         self.assertIn(
@@ -174,33 +170,26 @@
             G.nodes["my_kinetic_energy_workflow-get_speed_0-inputs-distance"],
             msg="dtype should not be deleted after hashing",
         )
-<<<<<<< HEAD
-
-    def test_hash(self):
+        self.assertEqual(
+            onto._get_data_node(
+                "my_kinetic_energy_workflow-get_kinetic_energy_0-inputs-velocity", G
+            ),
+            onto._get_data_node(
+                "my_kinetic_energy_workflow-get_speed_0-outputs-speed", G
+            ),
+        )
+        self.assertNotEqual(
+            onto._get_data_node(
+                "my_kinetic_energy_workflow-get_kinetic_energy_0-inputs-velocity", G
+            ),
+            onto._get_data_node(
+                "my_kinetic_energy_workflow-get_kinetic_energy_0-outputs-output", G
+            ),
+        )
+
+    def test_value(self):
         wf_dict = my_kinetic_energy_workflow.serialize_workflow()
-        G = onto._wf_data_to_networkx(*onto.serialize_data(wf_dict))
-        self.assertEqual(
-            onto._get_data_node(
-                "my_kinetic_energy_workflow-get_kinetic_energy_0-inputs-velocity", G
-            ),
-            onto._get_data_node(
-                "my_kinetic_energy_workflow-get_speed_0-outputs-speed", G
-            ),
-        )
-        self.assertNotEqual(
-            onto._get_data_node(
-                "my_kinetic_energy_workflow-get_kinetic_energy_0-inputs-velocity", G
-            ),
-            onto._get_data_node(
-                "my_kinetic_energy_workflow-get_kinetic_energy_0-outputs-output", G
-            ),
-        )
-
-    def test_value(self):
-        wf_dict = my_kinetic_energy_workflow.run(distance=1.0, time=2.0, mass=3.0)
-        g = onto.get_knowledge_graph(wf_dict, t_box=False)
-
-=======
+        G = onto.serialize_and_convert_to_networkx(wf_dict)
         wf_dict = my_kinetic_energy_workflow.run(1, 2, 3)
         G_run = onto.serialize_and_convert_to_networkx(wf_dict)
         self.assertEqual(
@@ -212,7 +201,7 @@
             onto._get_graph_hash(G_run, with_global_inputs=True),
         )
 
->>>>>>> e1c86a5d
+
     def test_shacl_validation(self):
         Person = URIRef(EX + "Person")
         Email = URIRef(EX + "Email")
