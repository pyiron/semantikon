# semantikon

[![Push-Pull](https://github.com/pyiron/semantikon/actions/workflows/push-pull.yml/badge.svg)](https://github.com/pyiron/semantikon/actions/workflows/push-pull.yml)
[![Coverage](https://codecov.io/gh/pyiron/semantikon/graph/badge.svg)](https://codecov.io/gh/pyiron/semantikon)

<img src="../images/logo.jpeg" alt="Logo" width="300"/>


## Motivation

Let's take a look at the following function:

```python
def get_speed(distance: float, time: float) -> float:
    speed = distance / time
    return speed
```

For you as a human, it is clear that this is a function to calculate the speed for a given distance and a time. But for a computer, it is just a function that takes two floats and returns a float. The computer does not know what the inputs and outputs mean. This is where `semantikon` comes in. It provides a way to give scientific context to the inputs and outputs, as well as to the function itself.


## Installation

You can install `semantikon` via `pip`:

```bash
pip install semantikon
```

You can also install `semantikon` via `conda`:

```bash
conda install -c conda-forge semantikon
```

## Quick insight

In the realm of the workflow management systems, there are well defined inputs and outputs for each node. `semantikon` is a Python package to give scientific context to python functions by type annotations and decorators, which can then be translated into an `rdflib` knowledge graph. `semantikon` utilizes [PMD core ontology](https://materialdigital.github.io/core-ontology/) (PMDco), which is based on the [Basic Formal Ontology](https://basic-formal-ontology.org/) (BFO) and [Ontology for Biomedical Investigations](https://obi-ontology.org/) (OBI).

`semantikon` provides a way to define types for input and output parameters for function via type hinting. Type hinting is done with the function `u`, which **requires** the type, and **optionally** you can define ontological metadata. The type hinting is done in the following way:

```python
>>> from rdflib import Namespace
>>> from semantikon import meta, u
>>> from semantikon.workflow import workflow
>>>
>>> EX = Namespace("http://example.org/")
>>>
>>> def get_speed(
...     distance: u(float, uri=EX.distance, units="meter"),
...     time: u(float, uri=EX.time, units="second"),
... ) -> u(float, uri=EX.speed, units="meter/second", label="speed"):
...     """some random docstring"""
...     speed = distance / time
...     return speed
>>> 
>>> 
>>> @meta(uri=EX.get_kinetic_energy)
>>> def get_kinetic_energy(
...     mass: u(float, {"units": "kilogram", "uri": EX.Mass}),
...     velocity: u(float, {"units": "meter/second", "uri": EX.Velocity}),
... ) -> u(float, {"units": "joule", "uri": EX.KineticEnergy}):
...     return 0.5 * mass * velocity**2
>>> 
>>> 
>>> @workflow
>>> def my_kinetic_energy_workflow(
...     distance, time, mass
... ):
...     speed = get_speed(distance, time)
...     kinetic_energy = get_kinetic_energy(mass, speed)
...     return kinetic_energy

```

You can also type-hint the inputs and outputs of a function using a class, i.e.:

```python
<<<<<<< HEAD
>>> from semantikon.converter import semantikon_class
>>> from semantikon import u
=======
>>> from semantikon.converter import dataclass
>>> from semantikon.metadata import u
>>>>>>> 5d39cd76
>>> from rdflib import Namespace
>>>
>>> EX = Namespace("http://example.org/")
>>>
>>> @dataclass
... class MyRecord:
...     distance: u(float, units="meter", uri=EX.distance)
...     time: u(float, units="second", uri=EX.time)
...     result: u(float, units="meter/second", label="speed", uri=EX.speed)
>>>
>>> def get_speed(distance: MyRecord.distance, time: MyRecord.time) -> MyRecord.result:
...     speed = distance / time
...     return speed

```

This is equivalent to the previous example. Moreover, if you need to modify some parameters, you can use `u` again, e.g. `u(MyRecord.distance, units="kilometer")`.

### Translation to knowledge graph

Interpreters are wrappers or decorators that inspect and process type-hinted metadata at runtime.

In order to extract argument information, you can use the functions `parse_input_args` and `parse_output_args`. `parse_input_args` parses the input variables and return a dictionary with the variable names as keys and the variable information as values. `parse_output_args` parses the output variables and returns a dictionary with the variable information if there is a single output variable, or a list of dictionaries if it is a tuple.

Example:

```python
>>> from semantikon.metadata import u
>>> from rdflib import Namespace
>>>
>>> EX = Namespace("http://example.org/")
>>>
>>> def get_speed(
...     distance: u(float, units="meter", uri=EX.distance),
...     time: u(float, units="second", uri=EX.time),
... ) -> u(float, units="meter/second", label="speed", uri=EX.speed):
...     speed = distance / time
...     return speed
>>>

```

#### Side tour: unit conversion with `pint`

This part has nothing to do with the knowledge graph, but `semantikon` provides a way to interpret the types of inputs and outputs of a function via a decorator, in order to check consistency of the types and to convert them if necessary. Currently, `semantikon` provides an interpreter for `pint.UnitRegistry` objects. The interpreter is applied in the following way:

```python
>>> from semantikon.metadata import u
>>> from semantikon.converter import units
>>> from pint import UnitRegistry
>>>
>>> @units
... def get_speed(
...     distance: u(float, units="meter"),
...     time: u(float, units="second")
... ) -> u(float, units="meter/second", label="speed"):
...     speed = distance / time
...     return speed
>>>
>>> ureg = UnitRegistry()
>>>
>>> print(get_speed(1 * ureg.meter, 1 * ureg.second))
1.0 meter / second

```

The interpreters check all types and, if necessary, convert them to the expected types **before** the function is executed, in order for all possible errors would be raised before the function execution. The interpreters convert the types in the way that the underlying function would receive the raw values.

In case there are multiple outputs, the type hints are to be passed as a tuple (e.g. `tuple[u(float, "meter"), u(float, "second"))`).

It is not fully guaranteed as a feature, but relative units as given [on this page](https://pint.readthedocs.io/en/0.10.1/wrapping.html#specifying-relations-between-arguments) can be also used.

Interpreters can distinguish between annotated arguments and non-annotated arguments. If the argument is annotated, the interpreter will try to convert the argument to the expected type. If the argument is not annotated, the interpreter will pass the argument as is.

Regardless of whether type hints are provided, the interpreter acts only when the input values contain units and ontological types. If the input values do not contain units and ontological types, the interpreter will pass the input values to the function as is.


#### Knowledge graph

For the creation of knowledge graphs, take a look at the [notebook](../notebooks/knowledge_graph.ipynb) in the `notebooks` folder. It shows how to create a knowledge graph from the type hints of a function and how to visualize it, as well as how to type check using the ontology of your choice.

## License

This project is licensed under the BSD 3-Clause License - see the [LICENSE](../LICENSE) file for details.

Copyright (c) 2025, Max-Planck-Institut für Nachhaltige Materialien GmbH - Computational Materials Design (CM) Department<|MERGE_RESOLUTION|>--- conflicted
+++ resolved
@@ -63,6 +63,7 @@
 ...     return 0.5 * mass * velocity**2
 >>> 
 >>> 
+>>> # Define a workflow that uses the above functions
 >>> @workflow
 >>> def my_kinetic_energy_workflow(
 ...     distance, time, mass
@@ -73,16 +74,25 @@
 
 ```
 
+The `workflow` decorator allows you to define a workflow that uses the above functions in semantikon. You can use any workflow management system that can export the workflow in the [`flowrep`](https://github.com/pyiron/flowrep)-format. Via `semantikon.get_knowledge_graph` you can extract a knowledge graph from the workflow. The knowledge graph schematically has the following structure:
+
+```mermaid
+graph TD
+    get_speed[get_speed (obi:planned_process)] -- bfo:has_part -- speed[speed (pmdco:output_assignmen5)]
+    speed -- pmdco:has_specified_output --> speed_data[speed_data (obi:value_specification)]
+    speed_data -- obi:specifies_value_of --> EX.speed
+    speed_data -- qudt:hasUnit --> meter[meter (qudt:unit)]
+    velocity -- pmdco:has_specified_input --> speed_data
+    get_kinetic_energy[get_kinetic_energy (obi:planned_process)] -- bfo:has_part -- velocity[velocity (pmdco:input_assignment)]
+```
+
+This is only the first insight into the knowledge graph. You can find the details in the [notebook](../notebooks/knowledge_graph.ipynb) in the `notebooks` folder.
+
 You can also type-hint the inputs and outputs of a function using a class, i.e.:
 
 ```python
-<<<<<<< HEAD
->>> from semantikon.converter import semantikon_class
+>>> from semantikon.converter import dataclass
 >>> from semantikon import u
-=======
->>> from semantikon.converter import dataclass
->>> from semantikon.metadata import u
->>>>>>> 5d39cd76
 >>> from rdflib import Namespace
 >>>
 >>> EX = Namespace("http://example.org/")
@@ -100,30 +110,6 @@
 ```
 
 This is equivalent to the previous example. Moreover, if you need to modify some parameters, you can use `u` again, e.g. `u(MyRecord.distance, units="kilometer")`.
-
-### Translation to knowledge graph
-
-Interpreters are wrappers or decorators that inspect and process type-hinted metadata at runtime.
-
-In order to extract argument information, you can use the functions `parse_input_args` and `parse_output_args`. `parse_input_args` parses the input variables and return a dictionary with the variable names as keys and the variable information as values. `parse_output_args` parses the output variables and returns a dictionary with the variable information if there is a single output variable, or a list of dictionaries if it is a tuple.
-
-Example:
-
-```python
->>> from semantikon.metadata import u
->>> from rdflib import Namespace
->>>
->>> EX = Namespace("http://example.org/")
->>>
->>> def get_speed(
-...     distance: u(float, units="meter", uri=EX.distance),
-...     time: u(float, units="second", uri=EX.time),
-... ) -> u(float, units="meter/second", label="speed", uri=EX.speed):
-...     speed = distance / time
-...     return speed
->>>
-
-```
 
 #### Side tour: unit conversion with `pint`
 
@@ -160,10 +146,6 @@
 Regardless of whether type hints are provided, the interpreter acts only when the input values contain units and ontological types. If the input values do not contain units and ontological types, the interpreter will pass the input values to the function as is.
 
 
-#### Knowledge graph
-
-For the creation of knowledge graphs, take a look at the [notebook](../notebooks/knowledge_graph.ipynb) in the `notebooks` folder. It shows how to create a knowledge graph from the type hints of a function and how to visualize it, as well as how to type check using the ontology of your choice.
-
 ## License
 
 This project is licensed under the BSD 3-Clause License - see the [LICENSE](../LICENSE) file for details.
